--- conflicted
+++ resolved
@@ -17,13 +17,8 @@
 )
 
 const (
-<<<<<<< HEAD
 	ipcAPIs  = "abft:1.0 admin:1.0 dag:1.0 debug:1.0 ftm:1.0 net:1.0 personal:1.0 rpc:1.0 sfc:1.0 trace:1.0 txpool:1.0 web3:1.0"
-	httpAPIs = "abft:1.0 dag:1.0 ftm:1.0 rpc:1.0 sfc:1.0 web3:1.0"
-=======
-	ipcAPIs  = "abft:1.0 admin:1.0 dag:1.0 debug:1.0 ftm:1.0 net:1.0 personal:1.0 rpc:1.0 sfc:1.0 txpool:1.0 web3:1.0"
 	httpAPIs = "abft:1.0 dag:1.0 ftm:1.0 rpc:1.0 web3:1.0"
->>>>>>> bff25c0c
 )
 
 // Tests that a node embedded within a console can be started up properly and
