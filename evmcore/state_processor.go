// Copyright 2015 The go-ethereum Authors
// This file is part of the go-ethereum library.
//
// The go-ethereum library is free software: you can redistribute it and/or modify
// it under the terms of the GNU Lesser General Public License as published by
// the Free Software Foundation, either version 3 of the License, or
// (at your option) any later version.
//
// The go-ethereum library is distributed in the hope that it will be useful,
// but WITHOUT ANY WARRANTY; without even the implied warranty of
// MERCHANTABILITY or FITNESS FOR A PARTICULAR PURPOSE. See the
// GNU Lesser General Public License for more details.
//
// You should have received a copy of the GNU Lesser General Public License
// along with the go-ethereum library. If not, see <http://www.gnu.org/licenses/>.

package evmcore

import (
<<<<<<< HEAD
	"fmt"

=======
	"github.com/Fantom-foundation/go-opera/txtrace"
>>>>>>> e0b6e0a8
	"github.com/ethereum/go-ethereum/common"
	"github.com/ethereum/go-ethereum/core/state"
	"github.com/ethereum/go-ethereum/core/types"
	"github.com/ethereum/go-ethereum/core/vm"
	"github.com/ethereum/go-ethereum/crypto"
	"github.com/ethereum/go-ethereum/params"
)

// StateProcessor is a basic Processor, which takes care of transitioning
// state from one point to another.
//
// StateProcessor implements Processor.
type StateProcessor struct {
	config *params.ChainConfig // Chain configuration options
	bc     DummyChain          // Canonical block chain
}

// NewStateProcessor initialises a new StateProcessor.
func NewStateProcessor(config *params.ChainConfig, bc DummyChain) *StateProcessor {
	return &StateProcessor{
		config: config,
		bc:     bc,
	}
}

// Process processes the state changes according to the Ethereum rules by running
// the transaction messages using the statedb and applying any rewards to both
// the processor (coinbase) and any included uncles.
//
// Process returns the receipts and logs accumulated during the process and
// returns the amount of gas that was used in the process. If any of the
// transactions failed to execute due to insufficient gas it will return an error.
func (p *StateProcessor) Process(
	block *EvmBlock, statedb *state.StateDB, cfg vm.Config, usedGas *uint64, internal bool, onNewLog func(*types.Log, *state.StateDB),
) (
	receipts types.Receipts, allLogs []*types.Log, skipped []uint32, err error,
) {
	skipped = make([]uint32, 0, len(block.Transactions))
	var (
		gp           = new(GasPool).AddGas(block.GasLimit)
		receipt      *types.Receipt
		skip         bool
		header       = block.Header()
		blockContext = NewEVMBlockContext(header, p.bc, nil)
		vmenv        = vm.NewEVM(blockContext, vm.TxContext{}, statedb, p.config, cfg)
	)
	// Iterate over and process the individual transactions
	for i, tx := range block.Transactions {
		var msg types.Message
		if !internal {
			msg, err = tx.AsMessage(types.MakeSigner(p.config, header.Number))
			if err != nil {
				return nil, nil, nil, err
			}
		} else {
			msg = types.NewMessage(common.Address{}, tx.To(), tx.Nonce(), tx.Value(), tx.Gas(), tx.GasPrice(), tx.Data(), tx.AccessList(), false)
		}

		statedb.Prepare(tx.Hash(), block.Hash, i)
		receipt, _, skip, err = applyTransaction(msg, p.config, gp, statedb, block.Header(), tx, usedGas, vmenv, onNewLog)
		if skip {
			skipped = append(skipped, uint32(i))
			err = nil
			continue
		}
		if err != nil {
			return nil, nil, nil, fmt.Errorf("could not apply tx %d [%v]: %w", i, tx.Hash().Hex(), err)
		}
		receipts = append(receipts, receipt)
		allLogs = append(allLogs, receipt.Logs...)
	}
	return
}

func applyTransaction(
	msg types.Message,
	config *params.ChainConfig,
	gp *GasPool,
	statedb *state.StateDB,
	header *EvmHeader,
	tx *types.Transaction,
	usedGas *uint64,
	evm *vm.EVM,
	onNewLog func(*types.Log, *state.StateDB),
) (
	*types.Receipt,
	uint64,
	bool,
	error,
) {
	// Create a new context to be used in the EVM environment.
	txContext := NewEVMTxContext(msg)
	evm.Reset(txContext, statedb)

<<<<<<< HEAD
	// Apply the transaction to the current state (included in the env).
	result, err := ApplyMessage(evm, msg, gp)
=======
	// Test if type of tracer is transaction tracing
	// logger, in that case, set a info for it
	var traceLogger *txtrace.TraceStructLogger
	switch cfg.Tracer.(type) {
	case *txtrace.TraceStructLogger:
		traceLogger = cfg.Tracer.(*txtrace.TraceStructLogger)
		traceLogger.SetTx(tx.Hash())
		traceLogger.SetFrom(msg.From())
		traceLogger.SetTo(msg.To())
		traceLogger.SetValue(*msg.Value())
		traceLogger.SetBlockHash(statedb.BlockHash())
		traceLogger.SetBlockNumber(header.Number)
		traceLogger.SetTxIndex(uint(statedb.TxIndex()))
	}

	// Create a new context to be used in the EVM environment
	context := NewEVMContext(msg, header, bc, author)
	// Create a new environment which holds all relevant information
	// about the transaction and calling mechanisms.
	vmenv := vm.NewEVM(context, statedb, config, cfg)
	// Apply the transaction to the current state (included in the env)
	result, err := ApplyMessage(vmenv, msg, gp)
>>>>>>> e0b6e0a8
	if err != nil {
		return nil, 0, result == nil, err
	}
	// Notify about logs with potential state changes
	logs := statedb.GetLogs(tx.Hash())
	for _, l := range logs {
		onNewLog(l, statedb)
	}

	// Update the state with pending changes.
	var root []byte
	if config.IsByzantium(header.Number) {
		statedb.Finalise(true)
	} else {
		root = statedb.IntermediateRoot(config.IsEIP158(header.Number)).Bytes()
	}
	*usedGas += result.UsedGas

	// Create a new receipt for the transaction, storing the intermediate root and gas used
	// by the tx.
	receipt := &types.Receipt{Type: tx.Type(), PostState: root, CumulativeGasUsed: *usedGas}
	if result.Failed() {
		receipt.Status = types.ReceiptStatusFailed
	} else {
		receipt.Status = types.ReceiptStatusSuccessful
	}
	receipt.TxHash = tx.Hash()
	receipt.GasUsed = result.UsedGas

	// If the transaction created a contract, store the creation address in the receipt.
	if msg.To() == nil {
		receipt.ContractAddress = crypto.CreateAddress(evm.TxContext.Origin, tx.Nonce())
	}

	// Set the receipt logs.
	receipt.Logs = logs
	receipt.BlockHash = statedb.BlockHash()
	receipt.BlockNumber = header.Number
	receipt.TransactionIndex = uint(statedb.TxIndex())
<<<<<<< HEAD
=======

	// Set post informations and save trace
	if traceLogger != nil {
		traceLogger.SetGasUsed(result.UsedGas)
		traceLogger.SetNewAddress(receipt.ContractAddress)
		traceLogger.ProcessTx()
		traceLogger.SaveTrace()
	}

>>>>>>> e0b6e0a8
	return receipt, result.UsedGas, false, err
}<|MERGE_RESOLUTION|>--- conflicted
+++ resolved
@@ -17,12 +17,9 @@
 package evmcore
 
 import (
-<<<<<<< HEAD
 	"fmt"
 
-=======
 	"github.com/Fantom-foundation/go-opera/txtrace"
->>>>>>> e0b6e0a8
 	"github.com/ethereum/go-ethereum/common"
 	"github.com/ethereum/go-ethereum/core/state"
 	"github.com/ethereum/go-ethereum/core/types"
@@ -82,7 +79,7 @@
 		}
 
 		statedb.Prepare(tx.Hash(), block.Hash, i)
-		receipt, _, skip, err = applyTransaction(msg, p.config, gp, statedb, block.Header(), tx, usedGas, vmenv, onNewLog)
+		receipt, _, skip, err = applyTransaction(msg, p.config, gp, statedb, block.Header(), tx, usedGas, vmenv, cfg, onNewLog)
 		if skip {
 			skipped = append(skipped, uint32(i))
 			err = nil
@@ -106,6 +103,7 @@
 	tx *types.Transaction,
 	usedGas *uint64,
 	evm *vm.EVM,
+	cfg vm.Config,
 	onNewLog func(*types.Log, *state.StateDB),
 ) (
 	*types.Receipt,
@@ -117,10 +115,6 @@
 	txContext := NewEVMTxContext(msg)
 	evm.Reset(txContext, statedb)
 
-<<<<<<< HEAD
-	// Apply the transaction to the current state (included in the env).
-	result, err := ApplyMessage(evm, msg, gp)
-=======
 	// Test if type of tracer is transaction tracing
 	// logger, in that case, set a info for it
 	var traceLogger *txtrace.TraceStructLogger
@@ -135,15 +129,8 @@
 		traceLogger.SetBlockNumber(header.Number)
 		traceLogger.SetTxIndex(uint(statedb.TxIndex()))
 	}
-
-	// Create a new context to be used in the EVM environment
-	context := NewEVMContext(msg, header, bc, author)
-	// Create a new environment which holds all relevant information
-	// about the transaction and calling mechanisms.
-	vmenv := vm.NewEVM(context, statedb, config, cfg)
-	// Apply the transaction to the current state (included in the env)
-	result, err := ApplyMessage(vmenv, msg, gp)
->>>>>>> e0b6e0a8
+	// Apply the transaction to the current state (included in the env).
+	result, err := ApplyMessage(evm, msg, gp)
 	if err != nil {
 		return nil, 0, result == nil, err
 	}
@@ -183,8 +170,6 @@
 	receipt.BlockHash = statedb.BlockHash()
 	receipt.BlockNumber = header.Number
 	receipt.TransactionIndex = uint(statedb.TxIndex())
-<<<<<<< HEAD
-=======
 
 	// Set post informations and save trace
 	if traceLogger != nil {
@@ -194,6 +179,5 @@
 		traceLogger.SaveTrace()
 	}
 
->>>>>>> e0b6e0a8
 	return receipt, result.UsedGas, false, err
 }