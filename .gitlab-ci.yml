--- conflicted
+++ resolved
@@ -21,20 +21,10 @@
   stage: test
   allow_failure: true
   script:
-<<<<<<< HEAD
-    - mkdir -p /go/src/github.com/SamuelMarks
-    - mv /mirrors/lachesis/ /go/src/github.com/SamuelMarks/
-    - go get -v github.com/SamuelMarks/batch-ethkey
-    - go get -u -d github.com/magefile/mage 
-    - glide i
-
-build lachesis:
-=======
     - cd /go/src/github.com/SamuelMarks/lachesis
     - make test
     
 build code:
->>>>>>> 05217d55
   stage: build
   script:
     - cd /go/src/github.com/SamuelMarks/lachesis/scripts
