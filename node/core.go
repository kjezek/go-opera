package node

import (
	"crypto/ecdsa"
	"fmt"
	"reflect"
	"sort"
	"time"

	"github.com/sirupsen/logrus"

	"github.com/andrecronje/lachesis/crypto"
	hg "github.com/andrecronje/lachesis/hashgraph"
)

type Core struct {
	id                  int
	key                 *ecdsa.PrivateKey
	pubKey              []byte
	hexID               string
	hg                  *hg.Hashgraph

	participants        map[string]int //[PubKey] => id
	reverseParticipants map[int]string //[id] => PubKey
	Head                string
	Seq                 int

	transactionPool    [][]byte
	blockSignaturePool []hg.BlockSignature

	logger *logrus.Entry
}

func NewCore(
	id int,
	key *ecdsa.PrivateKey,
	participants map[string]int,
	store hg.Store,
	commitCh chan hg.Block,
	logger *logrus.Logger) Core {

	if logger == nil {
		logger = logrus.New()
		logger.Level = logrus.DebugLevel
	}
	logEntry := logger.WithField("id", id)

	reverseParticipants := make(map[int]string)
	for pk, id := range participants {
		reverseParticipants[id] = pk
	}

	core := Core{
		id:                  id,
		key:                 key,
		hg:                  hg.NewHashgraph(participants, store, commitCh, logEntry),
		participants:        participants,
		reverseParticipants: reverseParticipants,
		transactionPool:     [][]byte{},
		blockSignaturePool:  []hg.BlockSignature{},
		logger:              logEntry,
		Head:                "",
		Seq:                 -1,
	}
	return core
}

func (c *Core) ID() int {
	return c.id
}

func (c *Core) PubKey() []byte {
	if c.pubKey == nil {
		c.pubKey = crypto.FromECDSAPub(&c.key.PublicKey)
	}
	return c.pubKey
}

func (c *Core) HexID() string {
	if c.hexID == "" {
		pubKey := c.PubKey()
		c.hexID = fmt.Sprintf("0x%X", pubKey)
	}
	return c.hexID
}

func (c *Core) SetHeadAndSeq() error {

	var head string
	var seq int

	last, isRoot, err := c.hg.Store.LastEventFrom(c.HexID())
	if err != nil {
		return err
	}

	if isRoot {
		root, err := c.hg.Store.GetRoot(c.HexID())
		if err != nil {
			return err
		}
		head = root.SelfParent.Hash
		seq = root.SelfParent.Index
	} else {
		lastEvent, err := c.GetEvent(last)
		if err != nil {
			return err
		}
		head = last
		seq = lastEvent.Index()
	}

	c.Head = head
	c.Seq = seq

	c.logger.WithFields(logrus.Fields{
		"core.Head": c.Head,
		"core.Seq":  c.Seq,
		"is_root":   isRoot,
	}).Debugf("SetHeadAndSeq")

	return nil
}

func (c *Core) Bootstrap() error {
	return c.hg.Bootstrap()
}

//++++++++++++++++++++++++++++++++++++++++++++++++++++++++++++++++++++++++++++++

func (c *Core) SignAndInsertSelfEvent(event hg.Event) error {
	if err := event.Sign(c.key); err != nil {
		return err
	}
	if err := c.InsertEvent(event, true); err != nil {
		return err
	}
	return nil
}

func (c *Core) InsertEvent(event hg.Event, setWireInfo bool) error {
	if err := c.hg.InsertEvent(event, setWireInfo); err != nil {
		return err
	}
	if event.Creator() == c.HexID() {
		c.Head = event.Hex()
		c.Seq = event.Index()
	}
	return nil
}

func (c *Core) KnownEvents() map[int]int {
	return c.hg.Store.KnownEvents()
}

//++++++++++++++++++++++++++++++++++++++++++++++++++++++++++++++++++++++++++++++

func (c *Core) SignBlock(block hg.Block) (hg.BlockSignature, error) {
	sig, err := block.Sign(c.key)
	if err != nil {
		return hg.BlockSignature{}, err
	}
	if err := block.SetSignature(sig); err != nil {
		return hg.BlockSignature{}, err
	}
	return sig, c.hg.Store.SetBlock(block)
}

//++++++++++++++++++++++++++++++++++++++++++++++++++++++++++++++++++++++++++++++

func (c *Core) OverSyncLimit(knownEvents map[int]int, syncLimit int) bool {
	totUnknown := 0
	myKnownEvents := c.KnownEvents()
	for i, li := range myKnownEvents {
		if li > knownEvents[i] {
			totUnknown += li - knownEvents[i]
		}
	}
	if totUnknown > syncLimit {
		return true
	}
	return false
}

func (c *Core) GetAnchorBlockWithFrame() (hg.Block, hg.Frame, error) {
	return c.hg.GetAnchorBlockWithFrame()
}

//returns events that c knows about and are not in 'known'
func (c *Core) EventDiff(known map[int]int) (events []hg.Event, err error) {
	unknown := []hg.Event{}
	//known represents the index of the last event known for every participant
	//compare this to our view of events and fill unknown with events that we know of
	// and the other doesn't
	for id, ct := range known {
		pk := c.reverseParticipants[id]
		//get participant Events with index > ct
		participantEvents, err := c.hg.Store.ParticipantEvents(pk, ct)
		if err != nil {
			return []hg.Event{}, err
		}
		for _, e := range participantEvents {
			ev, err := c.hg.Store.GetEvent(e)
			if err != nil {
				return []hg.Event{}, err
			}
			unknown = append(unknown, ev)
		}
	}
	sort.Sort(hg.ByTopologicalOrder(unknown))

	return unknown, nil
}

func (c *Core) Sync(unknownEvents []hg.WireEvent) error {

	c.logger.WithFields(logrus.Fields{
		"unknown_events":       len(unknownEvents),
		"transaction_pool":     len(c.transactionPool),
		"block_signature_pool": len(c.blockSignaturePool),
	}).Debug("Sync")

	otherHead := ""
	//add unknown events
	for k, we := range unknownEvents {
		ev, err := c.hg.ReadWireInfo(we)
		if err != nil {
			c.logger.WithField("WireEvent", we).Errorf("ReadingWireInfo")
			return err

		}
		if err := c.InsertEvent(*ev, false); err != nil {
			return err
		}
		//assume last event corresponds to other-head
		if k == len(unknownEvents)-1 {
			otherHead = ev.Hex()
		}
	}

	//create new event with self head and other head only if there are pending
	//loaded events or the pools are not empty
	return c.AddSelfEvent(otherHead)
}

func (c *Core) FastForward(peer string, block hg.Block, frame hg.Frame) error {

<<<<<<< HEAD
		if err := c.SignAndInsertSelfEvent(newHead); err != nil {
			return fmt.Errorf("error inserting new head: %s", err)
		}
=======
	//Check Block Signatures
	err := c.hg.CheckBlock(block)
	if err != nil {
		return err
	}

	//Check Frame Hash
	frameHash, err := frame.Hash()
	if err != nil {
		return err
	}
	if !reflect.DeepEqual(block.FrameHash(), frameHash) {
		return fmt.Errorf("Invalid Frame Hash")
	}

	err = c.hg.Reset(block, frame)
	if err != nil {
		return err
	}

	err = c.SetHeadAndSeq()
	if err != nil {
		return err
	}
>>>>>>> 1ed81963

	// lastEventFromPeer, _, err := c.hg.Store.LastEventFrom(peer)
	// if err != nil {
	// 	return err
	// }

	// err = c.AddSelfEvent(lastEventFromPeer)
	// if err != nil {
	// 	return err
	// }

	err = c.RunConsensus()
	if err != nil {
		return err
	}

	return nil
}

func (c *Core) AddSelfEvent(otherHead string) error {

	//exit if there is nothing to record
	if otherHead == "" && len(c.transactionPool) == 0 && len(c.blockSignaturePool) == 0 {
		c.logger.Debug("Empty transaction pool and block signature pool")
		return nil
	}

	//create new event with self head and empty other parent
	//empty transaction pool in its payload
	newHead := hg.NewEvent(c.transactionPool,
		c.blockSignaturePool,
		[]string{c.Head, otherHead},
		c.PubKey(), c.Seq+1)

	if err := c.SignAndInsertSelfEvent(newHead); err != nil {
		return fmt.Errorf("error inserting new head: %s", err)
	}

	c.logger.WithFields(logrus.Fields{
		"transactions":     len(c.transactionPool),
		"block_signatures": len(c.blockSignaturePool),
	}).Debug("Created Self-Event")

	c.transactionPool = [][]byte{}
	c.blockSignaturePool = []hg.BlockSignature{}

	return nil
}

func (c *Core) FromWire(wireEvents []hg.WireEvent) ([]hg.Event, error) {
	events := make([]hg.Event, len(wireEvents), len(wireEvents))
	for i, w := range wireEvents {
		ev, err := c.hg.ReadWireInfo(w)
		if err != nil {
			return nil, err
		}
		events[i] = *ev
	}
	return events, nil
}

func (c *Core) ToWire(events []hg.Event) ([]hg.WireEvent, error) {
	wireEvents := make([]hg.WireEvent, len(events), len(events))
	for i, e := range events {
		wireEvents[i] = e.ToWire()
	}
	return wireEvents, nil
}

func (c *Core) RunConsensus() error {
	start := time.Now()
	err := c.hg.DivideRounds()
	c.logger.WithField("duration", time.Since(start).Nanoseconds()).Debug("DivideRounds()")
	if err != nil {
		c.logger.WithField("error", err).Error("DivideRounds")
		return err
	}

	start = time.Now()
	err = c.hg.DecideFame()
	c.logger.WithField("duration", time.Since(start).Nanoseconds()).Debug("DecideFame()")
	if err != nil {
		c.logger.WithField("error", err).Error("DecideFame")
		return err
	}

	start = time.Now()
	err = c.hg.DecideRoundReceived()
	c.logger.WithField("duration", time.Since(start).Nanoseconds()).Debug("DecideRoundReceived()")
	if err != nil {
		c.logger.WithField("error", err).Error("DecideRoundReceived")
		return err
	}

	start = time.Now()
	err = c.hg.ProcessDecidedRounds()
	c.logger.WithField("duration", time.Since(start).Nanoseconds()).Debug("ProcessDecidedRounds()")
	if err != nil {
		c.logger.WithField("error", err).Error("ProcessDecidedRounds")
		return err
	}

	start = time.Now()
	err = c.hg.ProcessSigPool()
	c.logger.WithField("duration", time.Since(start).Nanoseconds()).Debug("ProcessSigPool()")
	if err != nil {
		c.logger.WithField("error", err).Error("ProcessSigPool()")
		return err
	}

	return nil
}

func (c *Core) AddTransactions(txs [][]byte) {
	c.transactionPool = append(c.transactionPool, txs...)
}

func (c *Core) AddBlockSignature(bs hg.BlockSignature) {
	c.blockSignaturePool = append(c.blockSignaturePool, bs)
}

func (c *Core) GetHead() (hg.Event, error) {
	return c.hg.Store.GetEvent(c.Head)
}

func (c *Core) GetEvent(hash string) (hg.Event, error) {
	return c.hg.Store.GetEvent(hash)
}

func (c *Core) GetEventTransactions(hash string) ([][]byte, error) {
	var txs [][]byte
	ex, err := c.GetEvent(hash)
	if err != nil {
		return txs, err
	}
	txs = ex.Transactions()
	return txs, nil
}

func (c *Core) GetConsensusEvents() []string {
	return c.hg.Store.ConsensusEvents()
}

func (c *Core) GetConsensusEventsCount() int {
	return c.hg.Store.ConsensusEventsCount()
}

func (c *Core) GetUndeterminedEvents() []string {
	return c.hg.UndeterminedEvents
}

func (c *Core) GetPendingLoadedEvents() int {
	return c.hg.PendingLoadedEvents
}

func (c *Core) GetConsensusTransactions() ([][]byte, error) {
	txs := [][]byte{}
	for _, e := range c.GetConsensusEvents() {
		eTxs, err := c.GetEventTransactions(e)
		if err != nil {
			return txs, fmt.Errorf("consensus event not found: %s", e)
		}
		txs = append(txs, eTxs...)
	}
	return txs, nil
}

func (c *Core) GetLastConsensusRoundIndex() *int {
	return c.hg.LastConsensusRound
}

func (c *Core) GetConsensusTransactionsCount() int {
	return c.hg.ConsensusTransactions
}

func (c *Core) GetLastCommittedRoundEventsCount() int {
	return c.hg.LastCommitedRoundEvents
}

func (c *Core) GetLastBlockIndex() int {
	return c.hg.Store.LastBlockIndex()
}

func (c *Core) NeedGossip() bool {
	return c.hg.PendingLoadedEvents > 0 ||
		len(c.transactionPool) > 0 ||
		len(c.blockSignaturePool) > 0
}<|MERGE_RESOLUTION|>--- conflicted
+++ resolved
@@ -245,11 +245,6 @@
 
 func (c *Core) FastForward(peer string, block hg.Block, frame hg.Frame) error {
 
-<<<<<<< HEAD
-		if err := c.SignAndInsertSelfEvent(newHead); err != nil {
-			return fmt.Errorf("error inserting new head: %s", err)
-		}
-=======
 	//Check Block Signatures
 	err := c.hg.CheckBlock(block)
 	if err != nil {
@@ -274,7 +269,6 @@
 	if err != nil {
 		return err
 	}
->>>>>>> 1ed81963
 
 	// lastEventFromPeer, _, err := c.hg.Store.LastEventFrom(peer)
 	// if err != nil {
