--- conflicted
+++ resolved
@@ -25,11 +25,8 @@
 	"github.com/Fantom-foundation/go-opera/gossip/sfcapi"
 	"github.com/Fantom-foundation/go-opera/inter"
 	"github.com/Fantom-foundation/go-opera/opera"
-<<<<<<< HEAD
 	"github.com/Fantom-foundation/go-opera/txtrace"
-=======
 	"github.com/Fantom-foundation/go-opera/utils"
->>>>>>> dcf6f7d5
 )
 
 type ExtendedTxPosition struct {
@@ -214,12 +211,7 @@
 						txs = append(txs, e.Txs()...)
 					}
 
-<<<<<<< HEAD
 					externalReceipts := evmProcessor.Execute(txs, false, evmCfg)
-					evmBlock, skippedTxs, allReceipts := evmProcessor.Finalize()
-=======
-					externalReceipts := evmProcessor.Execute(txs, false)
->>>>>>> dcf6f7d5
 
 					evmBlock, skippedTxs, allReceipts := evmProcessor.Finalize()
 					block.SkippedTxs = skippedTxs
