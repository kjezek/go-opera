--- conflicted
+++ resolved
@@ -256,7 +256,6 @@
 					})
 				}
 
-<<<<<<< HEAD
 				// Providing default config
 				// In case of trace transaction node, this config is changed
 				evmCfg := opera.DefaultVMConfig
@@ -265,10 +264,7 @@
 					evmCfg.Tracer = txtrace.NewTraceStructLogger(store.txtrace)
 				}
 
-				evmProcessor := blockProc.EVMModule.Start(blockCtx, statedb, evmStateReader, onNewLogAll, es.Rules, evmCfg)
-=======
-				evmProcessor := blockProc.EVMModule.Start(blockCtx, statedb, evmStateReader, onNewLogAll, es.Rules, es.Rules.EvmChainConfig(store.GetUpgradeHeights()))
->>>>>>> 79f5fa21
+				evmProcessor := blockProc.EVMModule.Start(blockCtx, statedb, evmStateReader, onNewLogAll, es.Rules, evmCfg, es.Rules.EvmChainConfig(store.GetUpgradeHeights()))
 				substart := time.Now()
 
 				// Execute pre-internal transactions
