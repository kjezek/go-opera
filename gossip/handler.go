--- conflicted
+++ resolved
@@ -275,13 +275,6 @@
 				if err != nil {
 					return err
 				}
-<<<<<<< HEAD
-				end := time.Now()
-				log.Debug("New event", "id", e.ID(), "parents", len(e.Parents()), "by", e.Creator(),
-					"frame", e.Frame(), "txs", e.Txs().Len(),
-					"age", common.PrettyDuration(end.Sub(e.CreationTime().Time())), "t", common.PrettyDuration(end.Sub(start)))
-=======
->>>>>>> dcf6f7d5
 
 				// event is connected, announce it if synced up
 				if atomic.LoadUint32(&pm.synced) != 0 {
