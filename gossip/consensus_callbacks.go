--- conflicted
+++ resolved
@@ -322,13 +322,6 @@
 	}
 
 	// Notify about new block and txs
-<<<<<<< HEAD
-	s.feed.chainEvent.Send(core.ChainEvent{
-		Block: evmBlock.EthBlock(),
-		Hash:  evmBlock.Hash,
-	})
-=======
->>>>>>> 23832784
 	s.feed.newBlock.Send(evmcore.ChainHeadNotify{Block: evmBlock})
 	s.feed.newTxs.Send(core.NewTxsEvent{Txs: evmBlock.Transactions})
 	s.feed.newLogs.Send(logs)
