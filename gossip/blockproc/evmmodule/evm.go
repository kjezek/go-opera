--- conflicted
+++ resolved
@@ -25,11 +25,7 @@
 	return &EVMModule{}
 }
 
-<<<<<<< HEAD
-func (p *EVMModule) Start(block iblockproc.BlockCtx, statedb *state.StateDB, reader evmcore.DummyChain, onNewLog func(*types.Log), net opera.Rules, vmCfg vm.Config) blockproc.EVMProcessor {
-=======
-func (p *EVMModule) Start(block iblockproc.BlockCtx, statedb *state.StateDB, reader evmcore.DummyChain, onNewLog func(*types.Log), net opera.Rules, evmCfg *params.ChainConfig) blockproc.EVMProcessor {
->>>>>>> 79f5fa21
+func (p *EVMModule) Start(block iblockproc.BlockCtx, statedb *state.StateDB, reader evmcore.DummyChain, onNewLog func(*types.Log), net opera.Rules, vmCfg vm.Config, chainCfg *params.ChainConfig) blockproc.EVMProcessor {
 	var prevBlockHash common.Hash
 	if block.Idx != 0 {
 		prevBlockHash = reader.GetHeader(common.Hash{}, uint64(block.Idx-1)).Hash
@@ -40,11 +36,8 @@
 		statedb:       statedb,
 		onNewLog:      onNewLog,
 		net:           net,
-<<<<<<< HEAD
 		vmCfg:         vmCfg,
-=======
-		evmCfg:        evmCfg,
->>>>>>> 79f5fa21
+		chainCfg:      chainCfg,
 		blockIdx:      utils.U64toBig(uint64(block.Idx)),
 		prevBlockHash: prevBlockHash,
 	}
@@ -56,11 +49,8 @@
 	statedb  *state.StateDB
 	onNewLog func(*types.Log)
 	net      opera.Rules
-<<<<<<< HEAD
 	vmCfg    vm.Config
-=======
-	evmCfg   *params.ChainConfig
->>>>>>> 79f5fa21
+	chainCfg *params.ChainConfig
 
 	blockIdx      *big.Int
 	prevBlockHash common.Hash
@@ -93,7 +83,7 @@
 }
 
 func (p *OperaEVMProcessor) Execute(txs types.Transactions) types.Receipts {
-	evmProcessor := evmcore.NewStateProcessor(p.evmCfg, p.reader)
+	evmProcessor := evmcore.NewStateProcessor(p.chainCfg, p.reader)
 	txsOffset := uint(len(p.incomingTxs))
 
 	// Process txs
