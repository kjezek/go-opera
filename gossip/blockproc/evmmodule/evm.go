--- conflicted
+++ resolved
@@ -78,11 +78,7 @@
 
 	// Process txs
 	evmBlock := p.evmBlockWith(txs)
-<<<<<<< HEAD
-	receipts, _, gasUsed, skipped, err := evmProcessor.Process(evmBlock, p.statedb, cfg, internal, func(log *types.Log, _ *state.StateDB) {
-=======
-	receipts, _, skipped, err := evmProcessor.Process(evmBlock, p.statedb, opera.DefaultVMConfig, &p.gasUsed, internal, func(log *types.Log, _ *state.StateDB) {
->>>>>>> a12fc35a
+	receipts, _, skipped, err := evmProcessor.Process(evmBlock, p.statedb, cfg, &p.gasUsed, internal, func(log *types.Log, _ *state.StateDB) {
 		p.onNewLog(log)
 	})
 	if err != nil {
