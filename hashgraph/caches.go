--- conflicted
+++ resolved
@@ -1,14 +1,10 @@
 package hashgraph
 
-<<<<<<< HEAD
 import (
 	"fmt"
 
-	cm "github.com/babbleio/babble/common"
+	cm "bitbucket.org/mosaicnet/babble/common"
 )
-=======
-import "bitbucket.org/mosaicnet/babble/common"
->>>>>>> 21c3e467
 
 type Key struct {
 	x string
