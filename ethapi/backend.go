// Copyright 2015 The go-ethereum Authors
// This file is part of the go-ethereum library.
//
// The go-ethereum library is free software: you can redistribute it and/or modify
// it under the terms of the GNU Lesser General Public License as published by
// the Free Software Foundation, either version 3 of the License, or
// (at your option) any later version.
//
// The go-ethereum library is distributed in the hope that it will be useful,
// but WITHOUT ANY WARRANTY; without even the implied warranty of
// MERCHANTABILITY or FITNESS FOR A PARTICULAR PURPOSE. See the
// GNU Lesser General Public License for more details.
//
// You should have received a copy of the GNU Lesser General Public License
// along with the go-ethereum library. If not, see <http://www.gnu.org/licenses/>.

// Package ethapi implements the general Ethereum API functions.
package ethapi

import (
	"context"
	"math/big"

	"github.com/Fantom-foundation/lachesis-base/hash"
	"github.com/Fantom-foundation/lachesis-base/inter/idx"
	"github.com/Fantom-foundation/lachesis-base/inter/pos"
	"github.com/ethereum/go-ethereum/accounts"
	"github.com/ethereum/go-ethereum/common"
	"github.com/ethereum/go-ethereum/core/state"
	"github.com/ethereum/go-ethereum/core/types"
	"github.com/ethereum/go-ethereum/core/vm"
	"github.com/ethereum/go-ethereum/ethdb"
	notify "github.com/ethereum/go-ethereum/event"
	"github.com/ethereum/go-ethereum/params"
	"github.com/ethereum/go-ethereum/rpc"

	"github.com/Fantom-foundation/go-opera/evmcore"
	"github.com/Fantom-foundation/go-opera/gossip/sfcapi"
	"github.com/Fantom-foundation/go-opera/inter"
	"github.com/Fantom-foundation/go-opera/txtrace"
)

// PeerProgress is synchronization status of a peer
type PeerProgress struct {
	CurrentEpoch     idx.Epoch
	CurrentBlock     idx.Block
	CurrentBlockHash hash.Event
	CurrentBlockTime inter.Timestamp
	HighestBlock     idx.Block
	HighestEpoch     idx.Epoch
}

// Backend interface provides the common API services (that are provided by
// both full and light clients) with access to necessary functions.
type Backend interface {
	// General Ethereum API
	Progress() PeerProgress
	SuggestGasTipCap(ctx context.Context) (*big.Int, error)
	ChainDb() ethdb.Database
	AccountManager() *accounts.Manager
	ExtRPCEnabled() bool
	RPCGasCap() uint64        // global gas cap for eth_call over rpc: DoS protection
	RPCTxFeeCap() float64     // global tx fee cap for all transaction related APIs
	UnprotectedAllowed() bool // allows only for EIP155 transactions.
	CalcBlockExtApi() bool

	// Blockchain API
	HeaderByNumber(ctx context.Context, number rpc.BlockNumber) (*evmcore.EvmHeader, error)
	HeaderByHash(ctx context.Context, hash common.Hash) (*evmcore.EvmHeader, error)
	BlockByNumber(ctx context.Context, number rpc.BlockNumber) (*evmcore.EvmBlock, error)
	StateAndHeaderByNumberOrHash(ctx context.Context, blockNrOrHash rpc.BlockNumberOrHash) (*state.StateDB, *evmcore.EvmHeader, error)
	//GetHeader(ctx context.Context, hash common.Hash) *evmcore.EvmHeader
	BlockByHash(ctx context.Context, hash common.Hash) (*evmcore.EvmBlock, error)
	GetReceiptsByNumber(ctx context.Context, number rpc.BlockNumber) (types.Receipts, error)
	GetTd(hash common.Hash) *big.Int
	GetEVM(ctx context.Context, msg evmcore.Message, state *state.StateDB, header *evmcore.EvmHeader, vmConfig *vm.Config) (*vm.EVM, func() error, error)
	MinGasPrice() *big.Int
	MaxGasLimit() uint64

	// Transaction trace API
	TxTraceByHash(ctx context.Context, h common.Hash) (*[]txtrace.ActionTrace, error)
	TxTraceSave(ctx context.Context, h common.Hash, traces []byte) error

	// Transaction pool API
	SendTx(ctx context.Context, signedTx *types.Transaction) error
	GetTransaction(ctx context.Context, txHash common.Hash) (*types.Transaction, uint64, uint64, error)
	GetPoolTransactions() (types.Transactions, error)
	GetPoolTransaction(txHash common.Hash) *types.Transaction
	GetPoolNonce(ctx context.Context, addr common.Address) (uint64, error)
	Stats() (pending int, queued int)
	TxPoolContent() (map[common.Address]types.Transactions, map[common.Address]types.Transactions)
	TxPoolContentFrom(addr common.Address) (types.Transactions, types.Transactions)
	SubscribeNewTxsNotify(chan<- evmcore.NewTxsNotify) notify.Subscription

	ChainConfig() *params.ChainConfig
	CurrentBlock() *evmcore.EvmBlock

	// Lachesis DAG API
	GetEventPayload(ctx context.Context, shortEventID string) (*inter.EventPayload, error)
	GetEvent(ctx context.Context, shortEventID string) (*inter.Event, error)
	GetHeads(ctx context.Context, epoch rpc.BlockNumber) (hash.Events, error)
	CurrentEpoch(ctx context.Context) idx.Epoch
	SealedEpochTiming(ctx context.Context) (start inter.Timestamp, end inter.Timestamp)

	// Lachesis SFC API
	GetValidators(ctx context.Context) *pos.Validators
	GetUptime(ctx context.Context, stakerID idx.ValidatorID) (*big.Int, error)
	GetOriginatedFee(ctx context.Context, stakerID idx.ValidatorID) (*big.Int, error)
	GetRewardWeights(ctx context.Context, stakerID idx.ValidatorID) (*big.Int, *big.Int, error)
	GetStakerPoI(ctx context.Context, stakerID idx.ValidatorID) (*big.Int, error)
	GetDowntime(ctx context.Context, stakerID idx.ValidatorID) (idx.Block, inter.Timestamp, error)
	GetDelegationClaimedRewards(ctx context.Context, id sfcapi.DelegationID) (*big.Int, error)
	GetStakerClaimedRewards(ctx context.Context, stakerID idx.ValidatorID) (*big.Int, error)
	GetStakerDelegationsClaimedRewards(ctx context.Context, stakerID idx.ValidatorID) (*big.Int, error)
	GetStaker(ctx context.Context, stakerID idx.ValidatorID) (*sfcapi.SfcStaker, error)
	GetStakerID(ctx context.Context, addr common.Address) (idx.ValidatorID, error)
	GetStakers(ctx context.Context) ([]sfcapi.SfcStakerAndID, error)
	GetDelegationsOf(ctx context.Context, stakerID idx.ValidatorID) ([]sfcapi.SfcDelegationAndID, error)
	GetDelegationsByAddress(ctx context.Context, addr common.Address) ([]sfcapi.SfcDelegationAndID, error)
	GetDelegation(ctx context.Context, id sfcapi.DelegationID) (*sfcapi.SfcDelegation, error)
}

func GetAPIs(apiBackend Backend) []rpc.API {
	nonceLock := new(AddrLocker)
	orig := []rpc.API{
		{
			Namespace: "eth",
			Version:   "1.0",
			Service:   NewPublicEthereumAPI(apiBackend),
			Public:    true,
		}, {
			Namespace: "eth",
			Version:   "1.0",
			Service:   NewPublicBlockChainAPI(apiBackend),
			Public:    true,
		}, {
			Namespace: "dag",
			Version:   "1.0",
			Service:   NewPublicDAGChainAPI(apiBackend),
			Public:    true,
		}, {
			Namespace: "eth",
			Version:   "1.0",
			Service:   NewPublicTransactionPoolAPI(apiBackend, nonceLock),
			Public:    true,
		}, {
			Namespace: "txpool",
			Version:   "1.0",
			Service:   NewPublicTxPoolAPI(apiBackend),
			Public:    true,
		}, {
			Namespace: "debug",
			Version:   "1.0",
			Service:   NewPublicDebugAPI(apiBackend),
			Public:    true,
		}, {
			Namespace: "debug",
			Version:   "1.0",
			Service:   NewPrivateDebugAPI(apiBackend),
		}, {
			Namespace: "eth",
			Version:   "1.0",
			Service:   NewPublicAccountAPI(apiBackend.AccountManager()),
			Public:    true,
		}, {
			Namespace: "personal",
			Version:   "1.0",
			Service:   NewPrivateAccountAPI(apiBackend, nonceLock),
			Public:    false,
		}, {
			Namespace: "sfc",
			Version:   "1.0",
			Service:   NewPublicSfcAPI(apiBackend),
			Public:    false,
		}, {
			Namespace: "abft",
			Version:   "1.0",
			Service:   NewPublicAbftAPI(apiBackend),
<<<<<<< HEAD
			Public:    false,
		}, {
			Namespace: "trace",
			Version:   "1.0",
			Service:   NewPublicTxTraceAPI(apiBackend),
=======
>>>>>>> bff25c0c
			Public:    true,
		},
	}

	// NOTE: eth-namespace is doubled as ftm-namespace for branding purpose
	double := []rpc.API{
		{
			Namespace: "ftm",
			Version:   "1.0",
			Service:   NewPublicEthereumAPI(apiBackend),
			Public:    true,
		}, {
			Namespace: "ftm",
			Version:   "1.0",
			Service:   NewPublicBlockChainAPI(apiBackend),
			Public:    true,
		}, {
			Namespace: "ftm",
			Version:   "1.0",
			Service:   NewPublicTransactionPoolAPI(apiBackend, nonceLock),
			Public:    true,
		}, {
			Namespace: "ftm",
			Version:   "1.0",
			Service:   NewPublicAccountAPI(apiBackend.AccountManager()),
			Public:    true,
		},
	}

	return append(orig, double...)
}<|MERGE_RESOLUTION|>--- conflicted
+++ resolved
@@ -176,14 +176,11 @@
 			Namespace: "abft",
 			Version:   "1.0",
 			Service:   NewPublicAbftAPI(apiBackend),
-<<<<<<< HEAD
 			Public:    false,
 		}, {
 			Namespace: "trace",
 			Version:   "1.0",
 			Service:   NewPublicTxTraceAPI(apiBackend),
-=======
->>>>>>> bff25c0c
 			Public:    true,
 		},
 	}
