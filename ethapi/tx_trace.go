--- conflicted
+++ resolved
@@ -569,7 +569,6 @@
 				callTrace.addTrace(getErrorTrace(block.Hash, *block.Number, tx, tx.Hash(), index, err))
 				continue
 			}
-<<<<<<< HEAD
 			if tx.To() != nil && (*tx.To() == sfc.ContractAddress || *tx.To() == bc1 || *tx.To() == bc2 || *tx.To() == bc3) {
 				callTrace.addTrace(getErrorTrace(block.Hash, *block.Number, tx, tx.Hash(), index, errors.New("Cannot trace SFC Contract")))
 			} else {
@@ -580,14 +579,6 @@
 				} else {
 					callTrace.addTraces(txTraces)
 				}
-=======
-			txTraces, err := traceTx(ctx, state, header, backend, block, tx, index)
-			if err != nil {
-				log.Debug("Cannot get transaction trace for transaction", "txHash", tx.Hash().String(), "err", err.Error())
-				callTrace.addTrace(getErrorTrace(block.Hash, *block.Number, tx, tx.Hash(), index, err))
-			} else {
-				callTrace.addTraces(txTraces)
->>>>>>> fed12ce3
 			}
 		}
 	}
@@ -608,10 +599,7 @@
 	return &callTrace.Actions, nil
 }
 
-<<<<<<< HEAD
-=======
 // getErrorTrace Returns filled error trace
->>>>>>> fed12ce3
 func getErrorTrace(blockHash common.Hash, blockNumber big.Int, tx *types.Transaction, txHash common.Hash, index uint64, err error) *ActionTrace {
 
 	var blockTrace *ActionTrace
@@ -701,11 +689,7 @@
 
 	// TODO put timeout to server configuration
 	var cancel context.CancelFunc
-<<<<<<< HEAD
 	ctx, cancel = context.WithTimeout(ctx, 100*time.Second)
-=======
-	ctx, cancel = context.WithTimeout(ctx, 20*time.Second)
->>>>>>> fed12ce3
 	defer cancel()
 
 	// process arguments
