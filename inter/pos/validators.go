--- conflicted
+++ resolved
@@ -10,18 +10,12 @@
 	"github.com/Fantom-foundation/go-lachesis/inter/idx"
 )
 
-<<<<<<< HEAD
 // TODO: move it to config
 const (
 	// ValidatorsMax in top set.
 	ValidatorsMax = 30
 	// Qualification is a minimal validator's stake.
 	Qualification Stake = 1e6
-=======
-// ValidatorsMax in top set.
-const (
-	ValidatorsMax = 30
->>>>>>> 7638c959
 )
 
 type (
