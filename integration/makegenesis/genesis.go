package makegenesis

import (
	"bytes"
	"errors"
	"io"
	"math/big"

	"github.com/Fantom-foundation/lachesis-base/hash"
	"github.com/Fantom-foundation/lachesis-base/kvdb"
	"github.com/ethereum/go-ethereum/common"
	"github.com/ethereum/go-ethereum/core/state"
	"github.com/ethereum/go-ethereum/core/types"
	"github.com/ethereum/go-ethereum/rlp"

	"github.com/Fantom-foundation/go-opera/evmcore"
	"github.com/Fantom-foundation/go-opera/gossip/blockproc"
	"github.com/Fantom-foundation/go-opera/gossip/blockproc/drivermodule"
	"github.com/Fantom-foundation/go-opera/gossip/blockproc/eventmodule"
	"github.com/Fantom-foundation/go-opera/gossip/blockproc/evmmodule"
	"github.com/Fantom-foundation/go-opera/gossip/blockproc/sealmodule"
	"github.com/Fantom-foundation/go-opera/gossip/evmstore"
	"github.com/Fantom-foundation/go-opera/inter"
	"github.com/Fantom-foundation/go-opera/inter/iblockproc"
	"github.com/Fantom-foundation/go-opera/inter/ibr"
	"github.com/Fantom-foundation/go-opera/inter/ier"
	"github.com/Fantom-foundation/go-opera/opera"
	"github.com/Fantom-foundation/go-opera/opera/genesis"
	"github.com/Fantom-foundation/go-opera/opera/genesisstore"
	"github.com/Fantom-foundation/go-opera/utils/iodb"
)

type GenesisBuilder struct {
	tmpDB kvdb.Store

	tmpEvmStore *evmstore.Store
	tmpStateDB  *state.StateDB

	totalSupply *big.Int

	blocks       []ibr.LlrIdxFullBlockRecord
	epochs       []ier.LlrIdxFullEpochRecord
	currentEpoch ier.LlrIdxFullEpochRecord
}

type BlockProc struct {
	SealerModule     blockproc.SealerModule
	TxListenerModule blockproc.TxListenerModule
	PreTxTransactor  blockproc.TxTransactor
	PostTxTransactor blockproc.TxTransactor
	EventsModule     blockproc.ConfirmedEventsModule
	EVMModule        blockproc.EVM
}

func DefaultBlockProc() BlockProc {
	return BlockProc{
		SealerModule:     sealmodule.New(),
		TxListenerModule: drivermodule.NewDriverTxListenerModule(),
		PreTxTransactor:  drivermodule.NewDriverTxPreTransactor(),
		PostTxTransactor: drivermodule.NewDriverTxTransactor(),
		EventsModule:     eventmodule.New(),
		EVMModule:        evmmodule.New(),
	}
}

func (b *GenesisBuilder) GetStateDB() *state.StateDB {
	if b.tmpStateDB == nil {
		tmpEvmStore := evmstore.NewStore(b.tmpDB, evmstore.LiteStoreConfig())
		b.tmpStateDB, _ = tmpEvmStore.StateDB(hash.Zero)
	}
	return b.tmpStateDB
}

func (b *GenesisBuilder) AddBalance(acc common.Address, balance *big.Int) {
	b.tmpStateDB.AddBalance(acc, balance)
	b.totalSupply.Add(b.totalSupply, balance)
}

func (b *GenesisBuilder) SetCode(acc common.Address, code []byte) {
	b.tmpStateDB.SetCode(acc, code)
}

func (b *GenesisBuilder) SetNonce(acc common.Address, nonce uint64) {
	b.tmpStateDB.SetNonce(acc, nonce)
}

func (b *GenesisBuilder) SetStorage(acc common.Address, key, val common.Hash) {
	b.tmpStateDB.SetState(acc, key, val)
}

func (b *GenesisBuilder) AddBlock(br ibr.LlrIdxFullBlockRecord) {
	b.blocks = append(b.blocks, br)
}

func (b *GenesisBuilder) AddEpoch(er ier.LlrIdxFullEpochRecord) {
	b.epochs = append(b.epochs, er)
}

func (b *GenesisBuilder) SetCurrentEpoch(er ier.LlrIdxFullEpochRecord) {
	b.currentEpoch = er
}

func (b *GenesisBuilder) TotalSupply() *big.Int {
	return b.totalSupply
}

func (b *GenesisBuilder) CurrentHash() hash.Hash {
	er := b.epochs[len(b.epochs)-1]
	return er.Hash()
}

func NewGenesisBuilder(tmpDb kvdb.Store) *GenesisBuilder {
	tmpEvmStore := evmstore.NewStore(tmpDb, evmstore.LiteStoreConfig())
	statedb, _ := tmpEvmStore.StateDB(hash.Zero)
	return &GenesisBuilder{
		tmpDB:       tmpDb,
		tmpEvmStore: tmpEvmStore,
		tmpStateDB:  statedb,
		totalSupply: new(big.Int),
	}
}

type dummyHeaderReturner struct {
}

func (d dummyHeaderReturner) GetHeader(common.Hash, uint64) *evmcore.EvmHeader {
	return &evmcore.EvmHeader{}
}

func (b *GenesisBuilder) ExecuteGenesisTxs(blockProc BlockProc, genesisTxs types.Transactions) error {
	bs, es := b.currentEpoch.BlockState.Copy(), b.currentEpoch.EpochState.Copy()

	blockCtx := iblockproc.BlockCtx{
		Idx:     bs.LastBlock.Idx + 1,
		Time:    bs.LastBlock.Time + 1,
		Atropos: hash.Event{},
	}

	sealer := blockProc.SealerModule.Start(blockCtx, bs, es)
	sealing := true
	txListener := blockProc.TxListenerModule.Start(blockCtx, bs, es, b.tmpStateDB)
	evmProcessor := blockProc.EVMModule.Start(blockCtx, b.tmpStateDB, dummyHeaderReturner{}, func(l *types.Log) {
		txListener.OnNewLog(l)
<<<<<<< HEAD
	}, es.Rules, opera.DefaultVMConfig)
=======
	}, es.Rules, es.Rules.EvmChainConfig([]opera.UpgradeHeight{
		{
			Upgrades: es.Rules.Upgrades,
			Height:   0,
		},
	}))
>>>>>>> 79f5fa21

	// Execute genesis transactions
	evmProcessor.Execute(genesisTxs)
	bs = txListener.Finalize()

	// Execute pre-internal transactions
	preInternalTxs := blockProc.PreTxTransactor.PopInternalTxs(blockCtx, bs, es, sealing, b.tmpStateDB)
	evmProcessor.Execute(preInternalTxs)
	bs = txListener.Finalize()

	// Seal epoch if requested
	if sealing {
		sealer.Update(bs, es)
		bs, es = sealer.SealEpoch()
		txListener.Update(bs, es)
	}

	// Execute post-internal transactions
	internalTxs := blockProc.PostTxTransactor.PopInternalTxs(blockCtx, bs, es, sealing, b.tmpStateDB)
	evmProcessor.Execute(internalTxs)

	evmBlock, skippedTxs, receipts := evmProcessor.Finalize()
	for _, r := range receipts {
		if r.Status == 0 {
			return errors.New("genesis transaction reverted")
		}
	}
	if len(skippedTxs) != 0 {
		return errors.New("genesis transaction is skipped")
	}
	bs = txListener.Finalize()
	bs.FinalizedStateRoot = hash.Hash(evmBlock.Root)

	bs.LastBlock = blockCtx

	prettyHash := func(root hash.Hash) hash.Event {
		e := inter.MutableEventPayload{}
		// for nice-looking ID
		e.SetEpoch(es.Epoch)
		e.SetLamport(1)
		// actual data hashed
		e.SetExtra(root[:])

		return e.Build().ID()
	}
	receiptsStorage := make([]*types.ReceiptForStorage, len(receipts))
	for i, r := range receipts {
		receiptsStorage[i] = (*types.ReceiptForStorage)(r)
	}
	// add block
	b.blocks = append(b.blocks, ibr.LlrIdxFullBlockRecord{
		LlrFullBlockRecord: ibr.LlrFullBlockRecord{
			Atropos:  prettyHash(bs.FinalizedStateRoot),
			Root:     bs.FinalizedStateRoot,
			Txs:      evmBlock.Transactions,
			Receipts: receiptsStorage,
			Time:     blockCtx.Time,
			GasUsed:  evmBlock.GasUsed,
		},
		Idx: blockCtx.Idx,
	})
	// add epoch
	b.currentEpoch = ier.LlrIdxFullEpochRecord{
		LlrFullEpochRecord: ier.LlrFullEpochRecord{
			BlockState: bs,
			EpochState: es,
		},
		Idx: es.Epoch,
	}
	b.epochs = append(b.epochs, b.currentEpoch)

	return b.tmpEvmStore.Commit(bs, true)
}

type memFile struct {
	*bytes.Buffer
}

func (f *memFile) Close() error {
	*f = memFile{}
	return nil
}

func (b *GenesisBuilder) Build(head genesis.Header) *genesisstore.Store {
	return genesisstore.NewStore(func(name string) (io.Reader, error) {
		buf := &memFile{bytes.NewBuffer(nil)}
		if name == genesisstore.BlocksSection {
			for i := len(b.blocks) - 1; i >= 0; i-- {
				_ = rlp.Encode(buf, b.blocks[i])
			}
			return buf, nil
		}
		if name == genesisstore.EpochsSection {
			for i := len(b.epochs) - 1; i >= 0; i-- {
				_ = rlp.Encode(buf, b.epochs[i])
			}
			return buf, nil
		}
		if name == genesisstore.EvmSection {
			it := b.tmpEvmStore.EvmDb.NewIterator(nil, nil)
			defer it.Release()
			_ = iodb.Write(buf, it)
		}
		if buf.Len() == 0 {
			return nil, errors.New("not found")
		}
		return buf, nil
	}, head, func() error {
		*b = GenesisBuilder{}
		return nil
	})
}<|MERGE_RESOLUTION|>--- conflicted
+++ resolved
@@ -141,16 +141,12 @@
 	txListener := blockProc.TxListenerModule.Start(blockCtx, bs, es, b.tmpStateDB)
 	evmProcessor := blockProc.EVMModule.Start(blockCtx, b.tmpStateDB, dummyHeaderReturner{}, func(l *types.Log) {
 		txListener.OnNewLog(l)
-<<<<<<< HEAD
-	}, es.Rules, opera.DefaultVMConfig)
-=======
-	}, es.Rules, es.Rules.EvmChainConfig([]opera.UpgradeHeight{
+	}, es.Rules, opera.DefaultVMConfig, es.Rules.EvmChainConfig([]opera.UpgradeHeight{
 		{
 			Upgrades: es.Rules.Upgrades,
 			Height:   0,
 		},
 	}))
->>>>>>> 79f5fa21
 
 	// Execute genesis transactions
 	evmProcessor.Execute(genesisTxs)
