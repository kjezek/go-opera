package node

import (
	"context"
	"crypto/ecdsa"
	"fmt"
	"os"
	"os/signal"
	"strconv"
	"sync"
	"syscall"
	"time"

	"github.com/sirupsen/logrus"

	"github.com/Fantom-foundation/go-lachesis/src/peer"
	"github.com/Fantom-foundation/go-lachesis/src/peers"
	"github.com/Fantom-foundation/go-lachesis/src/poset"
	"github.com/Fantom-foundation/go-lachesis/src/proxy"
)

// Node struct that keeps all high level node functions
type Node struct {
	*nodeState2

	conf   *Config
	logger *logrus.Entry

	id       uint64
	core     *Core
	coreLock sync.Mutex

	peerSelector PeerSelector

<<<<<<< HEAD
	trans peer.SyncPeer
=======
	trans net.Transport
	netCh <-chan *net.RPC

>>>>>>> c99b0c91
	proxy proxy.AppProxy

	submitCh         chan []byte
	submitInternalCh chan poset.InternalTransaction
	commitCh         chan poset.Block
	shutdownCh       chan struct{}
	signalTERMch     chan os.Signal

	controlTimer *ControlTimer

	start        time.Time
	syncRequests int
	syncErrors   int

	needBoostrap bool
	gossipJobs   count64
	rpcJobs      count64
}

// NewNode create a new node struct
func NewNode(conf *Config,
	id uint64,
	key *ecdsa.PrivateKey,
	participants *peers.Peers,
	store poset.Store,
	trans peer.SyncPeer,
	proxy proxy.AppProxy) *Node {

	pmap, _ := store.Participants()

	commitCh := make(chan poset.Block, 400)
	core := NewCore(id, key, pmap, store, commitCh, conf.Logger)

	pubKey := core.HexID()

	// peerSelector := NewRandomPeerSelector(participants, localAddr)
	peerSelector := NewSmartPeerSelector(participants, pubKey,
		core.poset.GetPeerFlagTableOfRandomUndeterminedEvent)

	node := Node{
		id:               id,
		conf:             conf,
		core:             core,
<<<<<<< HEAD
		logger:           conf.Logger.WithField("this_id", id),
=======
		localAddr:        localAddr,
		logger:           conf.Logger.WithField("this_id", id).WithField("addr", localAddr),
>>>>>>> c99b0c91
		peerSelector:     peerSelector,
		trans:            trans,
		proxy:            proxy,
		submitCh:         proxy.SubmitCh(),
		submitInternalCh: proxy.SubmitInternalCh(),
		commitCh:         commitCh,
		shutdownCh:       make(chan struct{}),
		controlTimer:     NewRandomControlTimer(),
		start:            time.Now(),
		gossipJobs:       0,
		rpcJobs:          0,
		nodeState2:       newNodeState2(),
		signalTERMch:     make(chan os.Signal, 1),
	}

	signal.Notify(node.signalTERMch, syscall.SIGTERM, os.Kill)

	node.logger.WithField("peers", pmap).Debug("pmap")
	node.logger.WithField("pubKey", pubKey).Debug("pubKey")

	node.needBoostrap = store.NeedBoostrap()

	// Initialize
	node.setState(Gossiping)

	return &node
}

// Init initializes all the node processes
func (n *Node) Init() error {
	var peerAddresses []string
	for _, p := range n.peerSelector.Peers().ToPeerSlice() {
		peerAddresses = append(peerAddresses, p.NetAddr)
	}
	n.logger.WithField("peers", peerAddresses).Debug("Initialize Node")

	if n.needBoostrap {
		n.logger.Debug("Bootstrap")
		if err := n.core.Bootstrap(); err != nil {
			return err
		}
	}
	n.Register()

	return n.core.SetHeadAndSeq()
}

// RunAsync run the background processes asynchronously
func (n *Node) RunAsync(gossip bool) {
	n.logger.Debug("RunAsync(gossip bool)")
	go n.Run(gossip)
}

// Run core run loop, takes care of all processes
func (n *Node) Run(gossip bool) {
	// The ControlTimer allows the background routines to control the
	// heartbeat timer when the node is in the Gossiping state. The timer should
	// only be running when there are uncommitted transactions in the system.
	go n.controlTimer.Run(n.conf.HeartbeatTimeout)

	// Execute some background work regardless of the state of the node.
	// Process SubmitTx and CommitBlock requests
	go n.doBackgroundWork()

	// pause before gossiping test transactions to allow all nodes come up
	time.Sleep(time.Duration(n.conf.TestDelay) * time.Second)

	// Execute Node State Machine
	for {
		// Run different routines depending on node state
		state := n.getState()
		n.logger.WithField("state", state.String()).Debug("Run(gossip bool)")

		switch state {
		case Gossiping:
			n.lachesis(gossip)
		case CatchingUp:
			if err := n.fastForward(); err != nil {
				n.logger.WithField("state", "fastForward").WithError(err).Debug("Run(gossip bool)")
			}
		case Stop:
			// do nothing in Stop state
		case Shutdown:
			return
		}
	}
}

func (n *Node) resetTimer() {
	if !n.controlTimer.GetSet() {
		ts := n.conf.HeartbeatTimeout
		// Slow gossip if nothing interesting to say
		if n.core.poset.GetPendingLoadedEvents() == 0 &&
			n.core.GetTransactionPoolCount() == 0 &&
			n.core.GetBlockSignaturePoolCount() == 0 {
			ts = time.Duration(time.Second)
		}
		n.controlTimer.resetCh <- ts
	}
}

func (n *Node) doBackgroundWork() {
	for {
		select {
		case t := <-n.submitCh:
			n.logger.Debug("Adding Transactions to Transaction Pool")
			err := n.addTransaction(t)
			if err != nil {
				n.logger.Errorf("Adding Transactions to Transaction Pool: %s", err)
			}
			n.resetTimer()
		case t := <-n.submitInternalCh:
			n.logger.Debug("Adding Internal Transaction")
			n.addInternalTransaction(t)
			n.resetTimer()
		case block := <-n.commitCh:
			n.logger.WithFields(logrus.Fields{
				"index":          block.Index(),
				"round_received": block.RoundReceived(),
				"transactions":   len(block.Transactions()),
			}).Debug("Adding EventBlock")
			if err := n.commit(block); err != nil {
				n.logger.WithField("error", err).Error("Adding EventBlock")
			}
		case <-n.shutdownCh:
			return
		case <-n.signalTERMch:
			n.Shutdown()
		}
	}
}

// lachesis is interrupted when a gossip function, launched asynchronously, changes
// the state from Gossiping to CatchingUp, or when the node is shutdown.
// Otherwise, it processes RPC requests, periodicaly initiates gossip while there
// is something to gossip about, or waits.
func (n *Node) lachesis(gossip bool) {
	returnCh := make(chan struct{}, 100)
	for {
		select {
		case rpc, ok := <-n.trans.ReceiverChannel():
			if !ok {
				return
			}
			n.goFunc(func() {
				n.rpcJobs.increment()
				n.logger.Debug("Processing RPC")
				n.processRPC(rpc)
				n.resetTimer()
				n.rpcJobs.decrement()
			})
		case <-n.controlTimer.tickCh:
			n.logStats()
			if gossip && n.gossipJobs.get() < 1 {
				peerAddr := n.peerSelector.Next().NetAddr
				n.goFunc(func() {
					n.gossipJobs.increment()
					if err := n.gossip(peerAddr, returnCh); err != nil {
						n.logger.WithError(err).Debug("node::lachesis(bool)::n.controlTimer.tickCh")
					}
					n.gossipJobs.decrement()
				})
				n.logger.Debug("Gossip")
			}
			n.resetTimer()
		case <-returnCh:
			return
		case <-n.shutdownCh:
			return
		}
	}
}

func (n *Node) processRPC(rpc *peer.RPC) {
	logger := n.logger.WithFields(logrus.Fields{"method": "processRPC",
		"cmd": rpc.Command})
	switch cmd := rpc.Command.(type) {
	case *peer.SyncRequest:
		n.processSyncRequest(rpc, cmd)
	case *peer.ForceSyncRequest:
		n.processEagerSyncRequest(rpc, cmd)
	case *peer.FastForwardRequest:
		n.processFastForwardRequest(rpc, cmd)
	default:
		logger.Warn("unexpected RPC command")
		// TODO: context.Background
		rpc.SendResult(context.Background(), n.logger,
			nil, fmt.Errorf("unexpected command"))
	}
}

func (n *Node) processSyncRequest(rpc *peer.RPC, cmd *peer.SyncRequest) {
	n.logger.WithFields(logrus.Fields{
		"from_id": cmd.FromID,
		"known":   cmd.Known,
	}).Debug("processSyncRequest(rpc net.RPC, cmd *net.SyncRequest)")

	resp := &peer.SyncResponse{
		FromID: n.id,
	}
	var respErr error

	// Check sync limit
	n.coreLock.Lock()
	overSyncLimit := n.core.OverSyncLimit(cmd.Known, n.conf.SyncLimit)
	n.coreLock.Unlock()
	if overSyncLimit {
		n.logger.Debug("n.core.OverSyncLimit(cmd.Known, n.conf.SyncLimit)")
		resp.SyncLimit = true
	} else {
		// Compute Diff
		start := time.Now()
		n.coreLock.Lock()
		eventDiff, err := n.core.EventDiff(cmd.Known)
		n.coreLock.Unlock()
		elapsed := time.Since(start)
		n.logger.WithField("Duration", elapsed.Nanoseconds()).Debug("n.core.EventBlockDiff(cmd.Known)")
		if err != nil {
			n.logger.WithField("Error", err).Error("n.core.EventBlockDiff(cmd.Known)")
			respErr = err
		}

		// Convert to WireEvents
		wireEvents, err := n.core.ToWire(eventDiff)
		if err != nil {
			n.logger.WithField("error", err).Debug("n.core.TransportEventBlock(eventDiff)")
			respErr = err
		} else {
			resp.Events = wireEvents
		}
	}

	// Get Self Known
	n.coreLock.Lock()
	knownEvents := n.core.KnownEvents()
	n.coreLock.Unlock()
	resp.Known = knownEvents

	n.logger.WithFields(logrus.Fields{
		"events":     len(resp.Events),
		"known":      resp.Known,
		"sync_limit": resp.SyncLimit,
		"error":      respErr,
	}).Debug("SyncRequest Received")

	// TODO: context.Background
	rpc.SendResult(context.Background(), n.logger, resp, respErr)
}

func (n *Node) processEagerSyncRequest(rpc *peer.RPC, cmd *peer.ForceSyncRequest) {
	n.logger.WithFields(logrus.Fields{
		"from_id": cmd.FromID,
		"events":  len(cmd.Events),
	}).Debug("processEagerSyncRequest(rpc net.RPC, cmd *net.ForceSyncRequest)")

	success := true

	resp := &peer.ForceSyncResponse{
		FromID:  n.id,
		Success: success,
	}
	// TODO: context.Background
	rpc.SendResult(context.Background(), n.logger, resp, nil)

	n.coreLock.Lock()
	err := n.sync(cmd.Events)
	n.coreLock.Unlock()

	if err != nil {
		n.logger.WithField("error", err).Error("n.sync(cmd.Events)")
		success = false
	}
}

func (n *Node) processFastForwardRequest(rpc *peer.RPC, cmd *peer.FastForwardRequest) {
	n.logger.WithFields(logrus.Fields{
		"from": cmd.FromID,
	}).Debug("processFastForwardRequest(rpc net.RPC, cmd *net.FastForwardRequest)")

	resp := &peer.FastForwardResponse{
		FromID: n.id,
	}
	var respErr error

	// Get latest Frame
	n.coreLock.Lock()
	block, frame, err := n.core.GetAnchorBlockWithFrame()
	n.coreLock.Unlock()
	if err != nil {
		n.logger.WithField("error", err).Error("n.core.GetAnchorBlockWithFrame()")
		respErr = err
	} else {
		resp.Block = block
		resp.Frame = frame

		// Get snapshot
		snapshot, err := n.proxy.GetSnapshot(block.Index())
		if err != nil {
			n.logger.WithField("error", err).Error("n.proxy.GetSnapshot(block.Index())")
			respErr = err
		}
		resp.Snapshot = snapshot
	}

	n.logger.WithFields(logrus.Fields{
		"Events": len(resp.Frame.Events),
		"Error":  respErr,
	}).Debug("FastForwardRequest Received")
	// TODO: context.Background
	rpc.SendResult(context.Background(), n.logger, resp, respErr)
}

// This function is usually called in a go-routine and needs to inform the
// calling routine (usually the lachesis routine) when it is time to exit the
// Gossiping state and return.
func (n *Node) gossip(peerAddr string, parentReturnCh chan struct{}) error {

	// pull
	syncLimit, otherKnownEvents, err := n.pull(peerAddr)
	if err != nil {
		return err
	}

	// check and handle syncLimit
	if syncLimit {
		n.logger.WithField("from", peerAddr).Debug("SyncLimit")
		n.setState(CatchingUp)
		parentReturnCh <- struct{}{}
		return nil
	}

	// push
	err = n.push(peerAddr, otherKnownEvents)
	if err != nil {
		return err
	}

	// update peer selector
	n.peerSelector.UpdateLast(peerAddr)

	return nil
}

func (n *Node) pull(peerAddr string) (syncLimit bool, otherKnownEvents map[uint64]int64, err error) {
	// Compute Known
	n.coreLock.Lock()
	knownEvents := n.core.KnownEvents()
	n.coreLock.Unlock()

	// Send SyncRequest
	start := time.Now()
	resp, err := n.requestSync(peerAddr, knownEvents)
	elapsed := time.Since(start)
	n.logger.WithField("Duration", elapsed.Nanoseconds()).Debug("n.requestSync(peerAddr, knownEvents)")
	// FIXIT: should we catch io.EOF error here and how we process it?
	// 	if err == io.EOF {
	// 		return false, nil, nil
	// 	}
	if err != nil {
		n.logger.WithField("Error", err).Error("n.requestSync(peerAddr, knownEvents)")
		return resp.SyncLimit, nil, err
	}
	n.logger.WithFields(logrus.Fields{
		"from_id":     resp.FromID,
		"sync_limit":  resp.SyncLimit,
		"events":      len(resp.Events),
		"known":       resp.Known,
		"knownEvents": knownEvents,
	}).Debug("SyncResponse")

	if resp.SyncLimit {
		return true, nil, nil
	}

	// Add Events to poset and create new Head if necessary
	n.coreLock.Lock()
	err = n.sync(resp.Events)
	n.coreLock.Unlock()
	if err != nil {
		n.logger.WithField("error", err).Error("n.sync(resp.Events)")
		return false, nil, err
	}

	return false, resp.Known, nil
}

func (n *Node) push(peerAddr string, knownEvents map[uint64]int64) error {

	// Check SyncLimit
	n.coreLock.Lock()
	overSyncLimit := n.core.OverSyncLimit(knownEvents, n.conf.SyncLimit)
	n.coreLock.Unlock()
	if overSyncLimit {
		n.logger.Debug("n.core.OverSyncLimit(knownEvents, n.conf.SyncLimit)")
		return nil
	}

	// Compute Diff
	start := time.Now()
	n.coreLock.Lock()
	eventDiff, err := n.core.EventDiff(knownEvents)
	n.coreLock.Unlock()
	elapsed := time.Since(start)
	n.logger.WithField("Duration", elapsed.Nanoseconds()).Debug("n.core.EventDiff(knownEvents)")
	if err != nil {
		n.logger.WithField("Error", err).Error("n.core.EventDiff(knownEvents)")
		return err
	}

	if len(eventDiff) > 0 {
		// Convert to WireEvents
		wireEvents, err := n.core.ToWire(eventDiff)
		if err != nil {
			n.logger.WithField("Error", err).Debug("n.core.TransferEventBlock(eventDiff)")
			return err
		}

		// Create and Send ForceSyncRequest
		start = time.Now()
		n.logger.WithField("wireEvents", wireEvents).Debug("Sending n.requestEagerSync.wireEvents")
		resp2, err := n.requestEagerSync(peerAddr, wireEvents)
		elapsed = time.Since(start)
		n.logger.WithField("Duration", elapsed.Nanoseconds()).Debug("n.requestEagerSync(peerAddr, wireEvents)")
		if err != nil {
			n.logger.WithField("Error", err).Error("n.requestEagerSync(peerAddr, wireEvents)")
			return err
		}
		n.logger.WithFields(logrus.Fields{
			"from_id": resp2.FromID,
			"success": resp2.Success,
		}).Debug("ForceSyncResponse")
	}

	return nil
}

func (n *Node) fastForward() error {
	n.logger.Debug("fastForward()")

	// wait until sync routines finish
	n.waitRoutines()

	// fastForwardRequest
	peer := n.peerSelector.Next()
	start := time.Now()
	resp, err := n.requestFastForward(peer.NetAddr)
	elapsed := time.Since(start)
	n.logger.WithField("Duration", elapsed.Nanoseconds()).Debug("n.requestFastForward(peer.NetAddr)")
	if err != nil {
		n.logger.WithField("Error", err).Error("n.requestFastForward(peer.NetAddr)")
		return err
	}
	n.logger.WithFields(logrus.Fields{
		"from_id":              resp.FromID,
		"block_index":          resp.Block.Index(),
		"block_round_received": resp.Block.RoundReceived(),
		"frame_events":         len(resp.Frame.Events),
		"frame_roots":          resp.Frame.Roots,
		"snapshot":             resp.Snapshot,
	}).Debug("FastForwardResponse")

	// prepare core. ie: fresh poset
	n.coreLock.Lock()
	err = n.core.FastForward(peer.PubKeyHex, resp.Block, resp.Frame)
	n.coreLock.Unlock()
	if err != nil {
		n.logger.WithField("Error", err).Error("n.core.FastForward(peer.PubKeyHex, resp.Block, resp.Frame)")
		return err
	}

	// update app from snapshot
	err = n.proxy.Restore(resp.Snapshot)
	if err != nil {
		n.logger.WithField("Error", err).Error("n.proxy.Restore(resp.Snapshot)")
		return err
	}

	n.setState(Gossiping)

	return nil
}

func (n *Node) requestSync(target string, known map[uint64]int64) (*peer.SyncResponse, error) {
	args := &peer.SyncRequest{FromID: n.id, Known: known}
	out := &peer.SyncResponse{}
	err := n.trans.Sync(context.Background(), target, args, out)

	return out, err
}

func (n *Node) requestEagerSync(target string, events []poset.WireEvent) (*peer.ForceSyncResponse, error) {
	args := &peer.ForceSyncRequest{FromID: n.id, Events: events}
	out := &peer.ForceSyncResponse{}
	err := n.trans.ForceSync(context.Background(), target, args, out)

	return out, err
}

func (n *Node) requestFastForward(target string) (*peer.FastForwardResponse, error) {
	args := &peer.FastForwardRequest{FromID: n.id}
	out := &peer.FastForwardResponse{}
	err := n.trans.FastForward(context.Background(), target, args, out)

	return out, err
}

func (n *Node) sync(events []poset.WireEvent) error {
	if err := n.core.Sync(events); err != nil {
		return err
	}

	if err := n.core.RunConsensus(); err != nil {
		return err
	}

	return nil
}

func (n *Node) commit(block poset.Block) error {

	n.coreLock.Lock()
	defer n.coreLock.Unlock()

	stateHash := []byte{0, 1, 2}
	_, err := n.proxy.CommitBlock(block)
	if err != nil {
		n.logger.WithError(err).Debug("commit(block poset.Block)")
	}

	n.logger.WithFields(logrus.Fields{
		"block":      block.Index(),
		"state_hash": fmt.Sprintf("%X", stateHash),
		// "err":        err,
	}).Debug("commit(eventBlock poset.EventBlock)")

	// XXX what do we do in case of error. Retry? This has to do with the
	// Lachesis <-> App interface. Think about it.

	// An error here could be that the endpoint is not configured, not all
	// nodes will be sending blocks to clients, in these cases -no_client can be
	// used, alternatively should check for the error here and handle it
	// appropriately

	// There is no point in using the stateHash if we know it is wrong
	// if err == nil {
	if true {
		// inmem statehash would be different than proxy statehash
		// inmem is simply the hash of transactions
		// this requires a 1:1 relationship with nodes and clients
		// multiple nodes can't read from the same client

		block.StateHash = stateHash
		sig, err := n.core.SignBlock(block)
		if err != nil {
			return err
		}
		n.core.AddBlockSignature(sig)
	}

	return nil
}

func (n *Node) addTransaction(tx []byte) error {
	// we do not need coreLock here as n.core.AddTransactions has TransactionPoolLocker
	return n.core.AddTransactions([][]byte{tx})
}

func (n *Node) addInternalTransaction(tx poset.InternalTransaction) {
	n.coreLock.Lock()
	defer n.coreLock.Unlock()
	n.core.AddInternalTransactions([]poset.InternalTransaction{tx})
}

// Shutdown the node
func (n *Node) Shutdown() {
	if n.getState() != Shutdown {
		// n.mqtt.FireEvent("Shutdown()", "/mq/lachesis/node")
		n.logger.Debug("Shutdown()")

		// Exit any non-shutdown state immediately
		n.setState(Shutdown)

		// Stop and wait for concurrent operations
		close(n.shutdownCh)
		n.waitRoutines()

		// For some reason this needs to be called after closing the shutdownCh
		// Not entirely sure why...
		n.controlTimer.Shutdown()

		// transport and store should only be closed once all concurrent operations
		// are finished otherwise they will panic trying to use close objects
		n.trans.Close()
		if err := n.core.poset.Store.Close(); err != nil {
			n.logger.WithError(err).Debug("node::Shutdown::n.core.poset.Store.Close()")
		}
	}
}

// GetStats returns processing stats for the node
func (n *Node) GetStats() map[string]string {
	toString := func(i int64) string {
		if i <= 0 {
			return "nil"
		}
		return strconv.FormatInt(i, 10)
	}

	timeElapsed := time.Since(n.start)

	consensusEvents := n.core.GetConsensusEventsCount()
	consensusEventsPerSecond := float64(consensusEvents) / timeElapsed.Seconds()
	consensusTransactions := n.core.GetConsensusTransactionsCount()
	transactionsPerSecond := float64(consensusTransactions) / timeElapsed.Seconds()

	lastConsensusRound := n.core.GetLastConsensusRound()
	var consensusRoundsPerSecond float64
	if lastConsensusRound > poset.RoundNIL {
		consensusRoundsPerSecond = float64(lastConsensusRound+1) / timeElapsed.Seconds()
	}

	s := map[string]string{
		"last_consensus_round":    toString(lastConsensusRound),
		"time_elapsed":            strconv.FormatFloat(timeElapsed.Seconds(), 'f', 2, 64),
		"heartbeat":               strconv.FormatFloat(n.conf.HeartbeatTimeout.Seconds(), 'f', 2, 64),
		"node_current":            strconv.FormatInt(time.Now().Unix(), 10),
		"node_start":              strconv.FormatInt(n.start.Unix(), 10),
		"last_block_index":        strconv.FormatInt(n.core.GetLastBlockIndex(), 10),
		"consensus_events":        strconv.FormatInt(consensusEvents, 10),
		"sync_limit":              strconv.FormatInt(n.conf.SyncLimit, 10),
		"consensus_transactions":  strconv.FormatUint(consensusTransactions, 10),
		"undetermined_events":     strconv.Itoa(len(n.core.GetUndeterminedEvents())),
		"transaction_pool":        strconv.FormatInt(n.core.GetTransactionPoolCount(), 10),
		"num_peers":               strconv.Itoa(n.peerSelector.Peers().Len()),
		"sync_rate":               strconv.FormatFloat(n.SyncRate(), 'f', 2, 64),
		"transactions_per_second": strconv.FormatFloat(transactionsPerSecond, 'f', 2, 64),
		"events_per_second":       strconv.FormatFloat(consensusEventsPerSecond, 'f', 2, 64),
		"rounds_per_second":       strconv.FormatFloat(consensusRoundsPerSecond, 'f', 2, 64),
		"round_events":            strconv.Itoa(n.core.GetLastCommittedRoundEventsCount()),
		"id":                      fmt.Sprint(n.id),
		"state":                   n.getState().String(),
	}
	// n.mqtt.FireEvent(s, "/mq/lachesis/stats")
	return s
}

<<<<<<< HEAD
=======
func (n *Node) logStats() {
	stats := n.GetStats()
	n.logger.WithFields(logrus.Fields{
		"last_consensus_round":   stats["last_consensus_round"],
		"last_block_index":       stats["last_block_index"],
		"consensus_events":       stats["consensus_events"],
		"consensus_transactions": stats["consensus_transactions"],
		"undetermined_events":    stats["undetermined_events"],
		"transaction_pool":       stats["transaction_pool"],
		"num_peers":              stats["num_peers"],
		"sync_rate":              stats["sync_rate"],
		"events/s":               stats["events_per_second"],
		"t/s":                    stats["transactions_per_second"],
		"rounds/s":               stats["rounds_per_second"],
		"round_events":           stats["round_events"],
		"state":                  stats["state"],
		"z_gossipJobs":           n.gossipJobs.get(),
		"z_rpcJobs":              n.rpcJobs.get(),
		"pending_loaded_events":  n.GetPendingLoadedEvents(),
		"last_round":             n.GetLastRound(),
		// "addr" is already defined in Node.logger, see NewNode() function
		// uncomment when needed
		//		"addr":                   n.localAddr,
		// "id" is duplicate of "this_id" in Node.logger, see NewNode() function
		// uncomment when needed
		//		"id":                     stats["id"],
	}).Warn("logStats()")
}

>>>>>>> c99b0c91
// SyncRate returns the current synchronization (talking to over nodes) rate in ms
func (n *Node) SyncRate() float64 {
	var syncErrorRate float64
	if n.syncRequests != 0 {
		syncErrorRate = float64(n.syncErrors) / float64(n.syncRequests)
	}
	return 1 - syncErrorRate
}

// GetParticipants returns all participants this node knows about
func (n *Node) GetParticipants() (*peers.Peers, error) {
	return n.core.poset.Store.Participants()
}

// GetEventBlock returns a specific event block for the given hash
func (n *Node) GetEventBlock(event poset.EventHash) (poset.Event, error) {
	return n.core.poset.Store.GetEventBlock(event)
}

// GetLastEventFrom returns the last event block for a specific participant
func (n *Node) GetLastEventFrom(participant string) (poset.EventHash, bool, error) {
	return n.core.poset.Store.LastEventFrom(participant)
}

// GetKnownEvents returns all known events
func (n *Node) GetKnownEvents() map[uint64]int64 {
	return n.core.poset.Store.KnownEvents()
}

// EventDiff returns events that n knows about and are not in 'known'
func (n *Node) EventDiff(
	known map[uint64]int64) (events []poset.Event, err error) {
	return n.core.EventDiff(known)
}

// GetConsensusEvents returns all consensus events
func (n *Node) GetConsensusEvents() poset.EventHashes {
	return n.core.poset.Store.ConsensusEvents()
}

// GetConsensusTransactionsCount get the count of finalized transactions
func (n *Node) GetConsensusTransactionsCount() uint64 {
	return n.core.GetConsensusTransactionsCount()
}

// GetPendingLoadedEvents returns all the pending events
func (n *Node) GetPendingLoadedEvents() int64 {
	return n.core.GetPendingLoadedEvents()
}

// GetRound returns the created round info for a given index
func (n *Node) GetRound(roundIndex int64) (poset.RoundCreated, error) {
	return n.core.poset.Store.GetRoundCreated(roundIndex)
}

// GetLastRound returns the last round
func (n *Node) GetLastRound() int64 {
	return n.core.poset.Store.LastRound()
}

// GetRoundClothos returns all clotho for a given round index
func (n *Node) GetRoundClothos(roundIndex int64) poset.EventHashes {
	return n.core.poset.Store.RoundClothos(roundIndex)
}

// GetRoundEvents returns all the round events for a given round index
func (n *Node) GetRoundEvents(roundIndex int64) int {
	return n.core.poset.Store.RoundEvents(roundIndex)
}

// GetRoot returns the chain root for the frame
func (n *Node) GetRoot(rootIndex string) (poset.Root, error) {
	return n.core.poset.Store.GetRoot(rootIndex)
}

// GetBlock returns the block for a given index
func (n *Node) GetBlock(blockIndex int64) (poset.Block, error) {
	return n.core.poset.Store.GetBlock(blockIndex)
}

// ID shows the ID of the node
func (n *Node) ID() uint64 {
	return n.id
}

// Stop stops the node from gossiping
func (n *Node) Stop() {
	n.setState(Stop)
}<|MERGE_RESOLUTION|>--- conflicted
+++ resolved
@@ -30,15 +30,11 @@
 	core     *Core
 	coreLock sync.Mutex
 
+	localAddr string
+
 	peerSelector PeerSelector
 
-<<<<<<< HEAD
 	trans peer.SyncPeer
-=======
-	trans net.Transport
-	netCh <-chan *net.RPC
-
->>>>>>> c99b0c91
 	proxy proxy.AppProxy
 
 	submitCh         chan []byte
@@ -82,12 +78,7 @@
 		id:               id,
 		conf:             conf,
 		core:             core,
-<<<<<<< HEAD
 		logger:           conf.Logger.WithField("this_id", id),
-=======
-		localAddr:        localAddr,
-		logger:           conf.Logger.WithField("this_id", id).WithField("addr", localAddr),
->>>>>>> c99b0c91
 		peerSelector:     peerSelector,
 		trans:            trans,
 		proxy:            proxy,
@@ -108,7 +99,7 @@
 	node.logger.WithField("peers", pmap).Debug("pmap")
 	node.logger.WithField("pubKey", pubKey).Debug("pubKey")
 
-	node.needBoostrap = store.NeedBoostrap()
+	node.needBoostrap = store.NeedBootstrap()
 
 	// Initialize
 	node.setState(Gossiping)
@@ -734,8 +725,6 @@
 	return s
 }
 
-<<<<<<< HEAD
-=======
 func (n *Node) logStats() {
 	stats := n.GetStats()
 	n.logger.WithFields(logrus.Fields{
@@ -765,7 +754,6 @@
 	}).Warn("logStats()")
 }
 
->>>>>>> c99b0c91
 // SyncRate returns the current synchronization (talking to over nodes) rate in ms
 func (n *Node) SyncRate() float64 {
 	var syncErrorRate float64
