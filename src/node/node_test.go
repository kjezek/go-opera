package node

import (
	"bytes"
	"crypto/ecdsa"
	"fmt"
	"testing"
	"time"

	"github.com/sirupsen/logrus"

	"github.com/Fantom-foundation/go-lachesis/src/common"
	"github.com/Fantom-foundation/go-lachesis/src/common/hexutil"
	"github.com/Fantom-foundation/go-lachesis/src/crypto"
	"github.com/Fantom-foundation/go-lachesis/src/dummy"
	"github.com/Fantom-foundation/go-lachesis/src/peer"
	"github.com/Fantom-foundation/go-lachesis/src/peer/fakenet"
	"github.com/Fantom-foundation/go-lachesis/src/peers"
	"github.com/Fantom-foundation/go-lachesis/src/poset"
)

type TestData struct {
	PoolSize   int
	Logger     *logrus.Logger
	Config     *Config
	BackConfig *peer.BackendConfig
	Network    *fakenet.Network
	CreateFu   peer.CreateSyncClientFunc
	Keys       []*ecdsa.PrivateKey
	Adds       []string
	PeersSlice []*peers.Peer
	Peers      *peers.Peers
}

func InitTestData(t *testing.T, peersCount int, poolSize int) *TestData {
	network, createFu := createNetwork()
	keys, p, adds := initPeers(peersCount, network)

	return &TestData{
		PoolSize:   poolSize,
		Logger:     common.NewTestLogger(t),
		Config:     TestConfig(t),
		BackConfig: peer.NewBackendConfig(),
		Network:    network,
		CreateFu:   createFu,
		Keys:       keys,
		Adds:       adds,
		PeersSlice: p.ToPeerSlice(),
		Peers:      p,
	}
}

func initPeers(
	number int, network *fakenet.Network) ([]*ecdsa.PrivateKey, *peers.Peers, []string) {

	var keys []*ecdsa.PrivateKey
	var adds []string

	ps := peers.NewPeers()

	for i := 0; i < number; i++ {
		key, _ := crypto.GenerateECDSAKey()
		keys = append(keys, key)
		addr := network.RandomAddress()
		adds = append(adds, addr)

		ps.AddPeer(peers.NewPeer(
			fmt.Sprintf("0x%X", crypto.FromECDSAPub(&keys[i].PublicKey)),
			addr,
		))
	}

	return keys, ps, adds
}

func createNetwork() (*fakenet.Network, peer.CreateSyncClientFunc) {
	network := fakenet.NewNetwork()

	createFu := func(target string,
		timeout time.Duration) (peer.SyncClient, error) {

		rpcCli, err := peer.NewRPCClient(
			peer.TCP, target, time.Second, network.CreateNetConn)
		if err != nil {
			return nil, err
		}

		return peer.NewClient(rpcCli)
	}

	return network, createFu
}

func createTransport(t *testing.T, logger logrus.FieldLogger,
	backConf *peer.BackendConfig, addr string, poolSize int,
	clientFu peer.CreateSyncClientFunc,
	listenerFu peer.CreateListenerFunc) peer.SyncPeer {

	producer := peer.NewProducer(poolSize, time.Second, clientFu)

	backend := peer.NewBackend(backConf, logger, listenerFu)
	if err := backend.ListenAndServe(peer.TCP, addr); err != nil {
		t.Fatal(err)
	}

	return peer.NewTransport(logger, producer, backend)
}

func transportClose(t *testing.T, syncPeer peer.SyncPeer) {
	if err := syncPeer.Close(); err != nil {
		t.Fatal(err)
	}
}

func createNode(t *testing.T, logger *logrus.Logger, config *Config,
	id uint64, key *ecdsa.PrivateKey, participants *peers.Peers,
	trans peer.SyncPeer, run bool) *Node {

	db := poset.NewInmemStore(participants, config.CacheSize, nil)
	app := dummy.NewInmemDummyApp(logger)

	node := NewNode(config, id, key, participants, db, trans, app)
	if err := node.Init(); err != nil {
		t.Fatal(err)
	}

	go node.Run(run)

	return node
}

func TestCreateAndInitNode(t *testing.T) {
	// Init data
	data := InitTestData(t, 1, 2)

	// Create transport
	trans := createTransport(t, data.Logger, data.BackConfig, data.Adds[0],
		data.PoolSize, data.CreateFu, data.Network.CreateListener)
	defer transportClose(t, trans)

	// Create & Init node
	node := createNode(t, data.Logger, data.Config, data.PeersSlice[0].ID, data.Keys[0], data.Peers, trans, false)

	// Check status
	nodeState := node.getState()
	if nodeState != Gossiping {
		t.Fatal(nodeState)
	}

	// Check ID
	if node.ID() != data.PeersSlice[0].ID {
		t.Fatal(node.id)
	}

	// Stop node & check status
	node.Stop()
	nodeState = node.getState()
	if nodeState != Stop {
		t.Fatal(nodeState)
	}

	// Shutdown node & check status
	node.Shutdown()
	nodeState = node.getState()
	if nodeState != Shutdown {
		t.Fatal(nodeState)
	}
}

func TestAddTransaction(t *testing.T) {
	// Init data
	data := InitTestData(t, 1, 2)

	// Create transport
	trans := createTransport(t, data.Logger, data.BackConfig, data.Adds[0],
		data.PoolSize, data.CreateFu, data.Network.CreateListener)
	defer transportClose(t, trans)

	// Create & Init node
	node := createNode(t, data.Logger, data.Config, data.PeersSlice[0].ID, data.Keys[0], data.Peers, trans, false)
	defer node.Shutdown()

	// Add new Tx
	message := "Test"
	err := node.addTransaction([]byte(message))
	if err != nil {
		t.Fatal(err.Error())
	}

	// Check tx pool
	txPoolCount := node.core.GetTransactionPoolCount()
	if txPoolCount != 1 {
		t.Fatal("Transaction pool count wrong")
	}

	// Add new Internal Tx
	internalTx := poset.InternalTransaction{}
	node.addInternalTransaction(internalTx)

	// Check internal tx pool
	txPoolCount = node.core.GetInternalTransactionPoolCount()
	if txPoolCount != 1 {
		t.Fatal("Transaction pool count wrong")
	}
}

func TestCommit(t *testing.T) {
	// Init data
	data := InitTestData(t, 1, 2)

	// Create transport
	trans := createTransport(t, data.Logger, data.BackConfig, data.Adds[0],
		data.PoolSize, data.CreateFu, data.Network.CreateListener)
	defer transportClose(t, trans)

	// Create & Init node
	node := createNode(t, data.Logger, data.Config, data.PeersSlice[0].ID, data.Keys[0], data.Peers, trans, false)
	defer node.Shutdown()

	// Create block
	block := poset.NewBlock(0, 1,
		[]byte("framehash"),
		[][]byte{
			[]byte("test1"),
			[]byte("test2"),
			[]byte("test3"),
		})

	// Make a commit
	err := node.commit(block)
	if err != nil {
		t.Fatal(err.Error())
	}

	testBlock, err := node.GetBlock(0)
	if err != nil {
		t.Fatal(err.Error())
	}

	blockhex := len(block.GetBody().Transactions)
	testBlockHex := len(testBlock.GetBody().Transactions)

	if blockhex != testBlockHex {
		t.Fatal(testBlockHex)
	}
}

func TestDoBackgroundWork(t *testing.T) {
	// Init data
	data := InitTestData(t, 1, 2)

<<<<<<< HEAD
	// Create transport
	trans := createTransport(t, data.Logger, data.BackConfig, data.Adds[0],
		data.PoolSize, data.CreateFu, data.Network.CreateListener)
	defer transportClose(t, trans)
=======
	if err := node0.sync(ps[1], out.Events); err != nil {
		t.Fatal(err)
	}
>>>>>>> 90b53ce0

	// Create & Init node
	node := createNode(t, data.Logger, data.Config, data.PeersSlice[0].ID, data.Keys[0], data.Peers, trans, false)
	defer node.Shutdown()

	// Check submitCh case
	message := "Test"
	node.submitCh <- []byte(message)

	// Because of we need to wait to complete submitCh.
	time.Sleep(3 * time.Second)

	txPoolCount := node.core.GetTransactionPoolCount()
	if txPoolCount != 1 {
		t.Fatal("Transaction pool count wrong")
	}

	// Check submitInternalCh case
	internalTx := poset.InternalTransaction{}
	node.submitInternalCh <- internalTx

	// Because of we need to wait to complete submitInternalCh.
	time.Sleep(3 * time.Second)

	txPoolCount = node.core.GetInternalTransactionPoolCount()
	if txPoolCount != 1 {
		t.Fatal("Transaction pool count wrong")
	}

	// Check commitCh case
	block := poset.NewBlock(0, 1,
		[]byte("framehash"),
		[][]byte{
			[]byte("test1"),
			[]byte("test2"),
			[]byte("test3"),
		})
	node.commitCh <- block

	// Because of we need to wait to complete commit.
	time.Sleep(3 * time.Second)

	testBlock, err := node.GetBlock(0)
	if err != nil {
		t.Fatal(err.Error())
	}

	blockhex := len(block.GetBody().Transactions)
	testBlockHex := len(testBlock.GetBody().Transactions)

	if blockhex != testBlockHex {
		t.Fatal(testBlockHex)
	}

	// Check signalTERMch case
	node.signalTERMch <- nil

	// Because of we need to wait to complete Shutdown.
	time.Sleep(3 * time.Second)

	if node.getState() != Shutdown {
		t.Fatal(node.getState())
	}
}

func TestSyncAndRequestSync(t *testing.T) {
	// Init data
	data := InitTestData(t, 2, 2)

	// Create transport
	trans1 := createTransport(t, data.Logger, data.BackConfig, data.Adds[0],
		data.PoolSize, data.CreateFu, data.Network.CreateListener)
	defer transportClose(t, trans1)

	trans2 := createTransport(t, data.Logger, data.BackConfig, data.Adds[1],
		data.PoolSize, data.CreateFu, data.Network.CreateListener)
	defer transportClose(t, trans2)

	// Create & Init node
	node1 := createNode(t, data.Logger, data.Config, data.PeersSlice[0].ID, data.Keys[0], data.Peers, trans1, false)
	defer node1.Shutdown()

	node2 := createNode(t, data.Logger, data.Config, data.PeersSlice[1].ID, data.Keys[1], data.Peers, trans2, false)
	defer node2.Shutdown()

	// Submit transaction for node
	message := "Test"
	node1.submitCh <- []byte(message)

	// Get known events from node1 & make sync request object
	node1KnownEvents := node1.core.KnownEvents()

	// Sync request
	resp, err := node1.requestSync(data.Adds[1], node1KnownEvents)
	if err != nil {
		t.Fatal(err)
	}

	// Sync events
	if err := node1.sync(resp.Events); err != nil {
		t.Fatal(err)
	}

	// Check pool
	if l := len(node1.core.transactionPool); l > 0 {
		t.Fatalf("expected %d, got %d", 0, l)
	}

	// Get head & check tx count
	node1Head, err := node1.core.GetHead()
	if err != nil {
		t.Fatal(err)
	}

	if l := len(node1Head.Transactions()); l != 1 {
		t.Fatalf("expected %d, got %d", 1, l)
	}

	// Check message
	if m := string(node1Head.Transactions()[0]); m != message {
		t.Fatalf("expected message %s, got %s", message, m)
	}
}

func TestRequestEagerSyncAndEventDiff(t *testing.T) {
	// Init data
	data := InitTestData(t, 2, 2)

	// Create transport
	trans1 := createTransport(t, data.Logger, data.BackConfig, data.Adds[0],
		data.PoolSize, data.CreateFu, data.Network.CreateListener)
	defer transportClose(t, trans1)

	trans2 := createTransport(t, data.Logger, data.BackConfig, data.Adds[1],
		data.PoolSize, data.CreateFu, data.Network.CreateListener)
	defer transportClose(t, trans2)

	// Create & Init node
	node1 := createNode(t, data.Logger, data.Config, data.PeersSlice[0].ID, data.Keys[0], data.Peers, trans1, false)
	defer node1.Shutdown()

	node2 := createNode(t, data.Logger, data.Config, data.PeersSlice[1].ID, data.Keys[1], data.Peers, trans2, false)
	defer node2.Shutdown()

	// Get known events
	node1KnownEvents := node1.core.KnownEvents()

	// Get unknown events & convert it into wire
	unknownEvents, err := node1.EventDiff(node1KnownEvents)
	if err != nil {
		t.Fatal(err)
	}

	unknownWireEvents, err := node1.core.ToWire(unknownEvents)
	if err != nil {
		t.Fatal(err)
	}

	// Eager Sync
	result, err := node1.requestEagerSync(data.Adds[1], unknownWireEvents)
	if err != nil {
		t.Fatal(err)
	}

	expected := &peer.ForceSyncResponse{
		FromID:  node2.id,
		Success: true,
	}

	// Check result
	if expected.Success != result.Success {
		t.Fatalf("expected %v, got %v", expected.Success, result.Success)
	}

	if expected.FromID != result.FromID {
		t.Fatalf("expected %v, got %v", expected.FromID, result.FromID)
	}
}

func TestRequestFastForward(t *testing.T) {
	// Init data
	data := InitTestData(t, 2, 2)

	// Create transport
	trans1 := createTransport(t, data.Logger, data.BackConfig, data.Adds[0],
		data.PoolSize, data.CreateFu, data.Network.CreateListener)
	defer transportClose(t, trans1)

	trans2 := createTransport(t, data.Logger, data.BackConfig, data.Adds[1],
		data.PoolSize, data.CreateFu, data.Network.CreateListener)
	defer transportClose(t, trans2)

<<<<<<< HEAD
	// Create & Init node
	node1 := createNode(t, data.Logger, data.Config, data.PeersSlice[0].ID, data.Keys[0], data.Peers, trans1, false)
	defer node1.Shutdown()

	node2 := createNode(t, data.Logger, data.Config, data.PeersSlice[1].ID, data.Keys[1], data.Peers, trans2, false)
	defer node2.Shutdown()

	// Create frame
	frame := poset.Frame{
		Round: 1,
		Events: []*poset.EventMessage{
			&poset.EventMessage{
				Body: &poset.EventBody{
					Transactions: [][]byte{
						[]byte("test1"),
						[]byte("test2"),
						[]byte("test3"),
					},
				},
			},
		},
	}

	if err := node2.core.poset.Store.SetFrame(frame); err != nil {
		t.Fatal(err)
=======
	// That modification of used counters should force SmartPeerSelector
	// to choose nodes[0] to gossip to
	// must be changed accordingly if PeerSelector is changed
	nodes[1].peerSelector.Peers().ByID[nodes[1].id].Used = 2
	nodes[1].peerSelector.Peers().ByID[nodes[2].id].Used = 2
	nodes[1].peerSelector.Peers().ByID[nodes[0].id].Used = 1

	err := nodes[1].gossip(nil)
	if err == nil {
		t.Fatal("Expected Timeout Error")
>>>>>>> 90b53ce0
	}

	// Commit block
	block0 := poset.NewBlock(0, 1,
		[]byte("framehash"),
		[][]byte{
			[]byte("test1"),
			[]byte("test2"),
			[]byte("test3"),
		})

	node2.commitCh <- block0

	// Because of we need to wait to complete commit.
	time.Sleep(3 * time.Second)

	// Assign AnchorBlock
	node2.core.poset.AnchorBlock = new(int64)
	*node2.core.poset.AnchorBlock = 0

	block, _, err := node2.core.GetAnchorBlockWithFrame()
	if err != nil {
		t.Fatal(err)
	}

	// Fast forward request
	result, err := node1.requestFastForward(data.Adds[1])
	if err != nil {
		t.Fatal(err)
	}

	// Create expected result
	block, err = poset.NewBlockFromFrame(0, frame)
	if err != nil {
		t.Fatal(err)
	}

	// Assign test values
	b, err := node2.core.poset.Store.GetBlock(0)
	if err != nil {
		t.Fatal(err)
	}

	// TODO: Perhaps we should re-calculate the value before assign the value.
	block.Signatures = b.Signatures
	block.FrameHash = []byte("framehash")
	block.CreatedTime = b.CreatedTime

	// Because of we have the value in src/node/commit func with explanation.
	block.StateHash = []byte{0, 1, 2}

	// Get snapshot
	snapshot, err := node2.proxy.GetSnapshot(block.Index())
	if err != nil {
		t.Fatal(err)
	}

	// Create expected object
	expected := peer.FastForwardResponse{
		FromID:   node2.id,
		Block:    block,
		Frame:    frame,
		Snapshot: snapshot,
	}

	// Check actual result
	if !result.Block.Equals(&expected.Block) || !result.Frame.Equals(&expected.Frame) ||
		result.FromID != expected.FromID || !bytes.Equal(result.Snapshot, expected.Snapshot) {
		t.Fatalf("bad response, expected: %+v, got: %+v", expected, result)
	}

	hash1, err := expected.Frame.Hash()
	if err != nil {
		t.Fatal(err)
	}

	hash2, err := result.Frame.Hash()
	if err != nil {
		t.Fatal(err)
	}

	if !bytes.Equal(hash1, hash2) {
		t.Fatalf("expected hash %s, got %s", hexutil.Encode(hash1), hexutil.Encode(hash2))
	}
}<|MERGE_RESOLUTION|>--- conflicted
+++ resolved
@@ -249,16 +249,10 @@
 	// Init data
 	data := InitTestData(t, 1, 2)
 
-<<<<<<< HEAD
 	// Create transport
 	trans := createTransport(t, data.Logger, data.BackConfig, data.Adds[0],
 		data.PoolSize, data.CreateFu, data.Network.CreateListener)
 	defer transportClose(t, trans)
-=======
-	if err := node0.sync(ps[1], out.Events); err != nil {
-		t.Fatal(err)
-	}
->>>>>>> 90b53ce0
 
 	// Create & Init node
 	node := createNode(t, data.Logger, data.Config, data.PeersSlice[0].ID, data.Keys[0], data.Peers, trans, false)
@@ -358,7 +352,7 @@
 	}
 
 	// Sync events
-	if err := node1.sync(resp.Events); err != nil {
+	if err := node1.sync(data.PeersSlice[1], resp.Events); err != nil {
 		t.Fatal(err)
 	}
 
@@ -451,7 +445,6 @@
 		data.PoolSize, data.CreateFu, data.Network.CreateListener)
 	defer transportClose(t, trans2)
 
-<<<<<<< HEAD
 	// Create & Init node
 	node1 := createNode(t, data.Logger, data.Config, data.PeersSlice[0].ID, data.Keys[0], data.Peers, trans1, false)
 	defer node1.Shutdown()
@@ -477,18 +470,6 @@
 
 	if err := node2.core.poset.Store.SetFrame(frame); err != nil {
 		t.Fatal(err)
-=======
-	// That modification of used counters should force SmartPeerSelector
-	// to choose nodes[0] to gossip to
-	// must be changed accordingly if PeerSelector is changed
-	nodes[1].peerSelector.Peers().ByID[nodes[1].id].Used = 2
-	nodes[1].peerSelector.Peers().ByID[nodes[2].id].Used = 2
-	nodes[1].peerSelector.Peers().ByID[nodes[0].id].Used = 1
-
-	err := nodes[1].gossip(nil)
-	if err == nil {
-		t.Fatal("Expected Timeout Error")
->>>>>>> 90b53ce0
 	}
 
 	// Commit block
