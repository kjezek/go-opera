#!/usr/bin/env bash
cd $(dirname $0)

. ./_params.sh

NETWORK=lachesis
docker network create ${NETWORK}

<<<<<<< HEAD
name=pos-lachesis-node

=======
. ./_sentry.sh

echo -e "\nStart $N nodes:\n"
>>>>>>> 0befabee
for i in $(seq $N)
do
    j=$((i % N + 1)) # ring
    docker run -d --rm \
<<<<<<< HEAD
		${limits} --net=lachesis --name=$name-$i \
		"pos-lachesis" \
		--network=fake:$i/$N --db=/tmp --peer=$name-$j $DSN \
		start
done

export name

# Prometheus
declare -rl PROMETHEUS="${PROMETHEUS:-no}"
if [ "$PROMETHEUS" == "yes" ]; then
    ./prometheus.sh && make prometheus && make prometheus-on
fi

# Note: We need to know IP of containers before start Prometheus.
=======
	--net=${NETWORK} --name=${NAME}-$i \
	--cpus=${LIMIT_CPU} --blkio-weight=${LIMIT_IO} \
	"pos-lachesis" \
	start --network=fake:$i/$N --peer=${NAME}-$j --db=/tmp ${SENTRY_DSN} --metrics
done

. ./_prometheus.sh
>>>>>>> 0befabee
<|MERGE_RESOLUTION|>--- conflicted
+++ resolved
@@ -6,40 +6,17 @@
 NETWORK=lachesis
 docker network create ${NETWORK}
 
-<<<<<<< HEAD
-name=pos-lachesis-node
-
-=======
 . ./_sentry.sh
 
 echo -e "\nStart $N nodes:\n"
->>>>>>> 0befabee
 for i in $(seq $N)
 do
     j=$((i % N + 1)) # ring
     docker run -d --rm \
-<<<<<<< HEAD
-		${limits} --net=lachesis --name=$name-$i \
-		"pos-lachesis" \
-		--network=fake:$i/$N --db=/tmp --peer=$name-$j $DSN \
-		start
-done
-
-export name
-
-# Prometheus
-declare -rl PROMETHEUS="${PROMETHEUS:-no}"
-if [ "$PROMETHEUS" == "yes" ]; then
-    ./prometheus.sh && make prometheus && make prometheus-on
-fi
-
-# Note: We need to know IP of containers before start Prometheus.
-=======
 	--net=${NETWORK} --name=${NAME}-$i \
 	--cpus=${LIMIT_CPU} --blkio-weight=${LIMIT_IO} \
 	"pos-lachesis" \
 	start --network=fake:$i/$N --peer=${NAME}-$j --db=/tmp ${SENTRY_DSN} --metrics
 done
 
-. ./_prometheus.sh
->>>>>>> 0befabee
+. ./_prometheus.sh