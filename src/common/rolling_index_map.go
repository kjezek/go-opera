package common

import (
	"fmt"
	"strconv"
)

// RollingIndexMap struct
type RollingIndexMap struct {
	name    string
	size    int
	keys    []int64
	mapping map[int64]*RollingIndex
}

// NewRollingIndexMap constructor
func NewRollingIndexMap(name string, size int, keys []int64) *RollingIndexMap {
	items := make(map[int64]*RollingIndex)
	for _, key := range keys {
		items[key] = NewRollingIndex(fmt.Sprintf("%s[%d]", name, key), size)
	}
	return &RollingIndexMap{
		name:    name,
		size:    size,
		keys:    keys,
		mapping: items,
	}
}

<<<<<<< HEAD
// AddKey adds a key to map if it doesn't already exist, returns an error if it already exists
func (rim *RollingIndexMap) AddKey(key int64) error {
	if _, ok := rim.mapping[key]; ok {
		return NewStoreErr(rim.name, KeyAlreadyExists, fmt.Sprintf("%d", key))
	}
	rim.keys = append(rim.keys, key)
	rim.mapping[key] = NewRollingIndex(fmt.Sprintf("%s[%d]", rim.name, key), rim.size)
	return nil
}

// Get returns key items with index > skip
=======
// Get return key items with index > skip
>>>>>>> 83d03f42
func (rim *RollingIndexMap) Get(key int64, skipIndex int64) ([]interface{}, error) {
	items, ok := rim.mapping[key]
	if !ok {
		return nil, NewStoreErr(rim.name, KeyNotFound, strconv.FormatInt(key, 10))
	}

	cached, err := items.Get(skipIndex)
	if err != nil {
		return nil, err
	}

	return cached, nil
}

// GetItem returns the item in rolling index for given key
func (rim *RollingIndexMap) GetItem(key int64, index int64) (interface{}, error) {
	return rim.mapping[key].GetItem(index)
}

// GetLast get last item for given key
func (rim *RollingIndexMap) GetLast(key int64) (interface{}, error) {
	pe, ok := rim.mapping[key]
	if !ok {
		return nil, NewStoreErr(rim.name, KeyNotFound, strconv.FormatInt(key, 10))
	}
	cached, _ := pe.GetLastWindow()
	if len(cached) == 0 {
		return "", NewStoreErr(rim.name, Empty, "")
	}
	return cached[len(cached)-1], nil
}

// Set sets a given key for the index
func (rim *RollingIndexMap) Set(key int64, item interface{}, index int64) error {
	items, ok := rim.mapping[key]
	if !ok {
		items = NewRollingIndex(fmt.Sprintf("%s[%d]", rim.name, key), rim.size)
		rim.mapping[key] = items
	}
	return items.Set(item, index)
}

// Known returns [key] => lastKnownIndex
func (rim *RollingIndexMap) Known() map[int64]int64 {
	known := make(map[int64]int64)
	for k, items := range rim.mapping {
		_, lastIndex := items.GetLastWindow()
		known[k] = lastIndex
	}
	return known
}

// Reset resets the map
func (rim *RollingIndexMap) Reset() error {
	items := make(map[int64]*RollingIndex)
	for _, key := range rim.keys {
		items[key] = NewRollingIndex(fmt.Sprintf("%s[%d]", rim.name, key), rim.size)
	}
	rim.mapping = items
	return nil
}

// Import from another index
func (rim *RollingIndexMap) Import(other *RollingIndexMap) {
	for _, key := range other.keys {
		rim.mapping[key] = NewRollingIndex(fmt.Sprintf("%s[%d]", rim.name, key), rim.size)
		rim.mapping[key].lastIndex = other.mapping[key].lastIndex
		rim.mapping[key].items = other.mapping[key].items
		// copy(rim.mapping[key].items[:len(other.mapping[key].items)], other.mapping[key].items)
	}
}<|MERGE_RESOLUTION|>--- conflicted
+++ resolved
@@ -27,7 +27,6 @@
 	}
 }
 
-<<<<<<< HEAD
 // AddKey adds a key to map if it doesn't already exist, returns an error if it already exists
 func (rim *RollingIndexMap) AddKey(key int64) error {
 	if _, ok := rim.mapping[key]; ok {
@@ -38,10 +37,7 @@
 	return nil
 }
 
-// Get returns key items with index > skip
-=======
 // Get return key items with index > skip
->>>>>>> 83d03f42
 func (rim *RollingIndexMap) Get(key int64, skipIndex int64) ([]interface{}, error) {
 	items, ok := rim.mapping[key]
 	if !ok {
