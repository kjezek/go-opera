package main

import (
	"fmt"
	"os"
	"sort"
	"strings"
	"time"

	"github.com/ethereum/go-ethereum/accounts"
	"github.com/ethereum/go-ethereum/accounts/keystore"
	"github.com/ethereum/go-ethereum/cmd/utils"
	"github.com/ethereum/go-ethereum/common"
	"github.com/ethereum/go-ethereum/console"
	"github.com/ethereum/go-ethereum/eth/downloader"
	"github.com/ethereum/go-ethereum/ethclient"
	"github.com/ethereum/go-ethereum/log"
	"github.com/ethereum/go-ethereum/node"
	"gopkg.in/urfave/cli.v1"

	"github.com/Fantom-foundation/go-lachesis/src/gossip"
	"github.com/Fantom-foundation/go-lachesis/src/internal/debug"
	"github.com/Fantom-foundation/go-lachesis/src/poset"
)

const (
	// clientIdentifier to advertise over the network.
	clientIdentifier = "go-lachesis"
)

var (
	// Git SHA1 commit hash of the release (set via linker flags).
	gitCommit = ""
	gitDate   = ""
	// The app that holds all commands and flags.
	app = utils.NewApp(gitCommit, gitDate, "the go-lachesis command line interface")
	// Flags that configure the node.
	nodeFlags = []cli.Flag{
		utils.IdentityFlag,
		utils.UnlockedAccountFlag,
		utils.PasswordFileFlag,
		utils.BootnodesFlag,
		utils.BootnodesV4Flag,
		utils.BootnodesV5Flag,
		utils.DataDirFlag,
		utils.AncientFlag,
		utils.KeyStoreDirFlag,
		utils.ExternalSignerFlag,
		utils.NoUSBFlag,
		utils.SmartCardDaemonPathFlag,
		utils.DashboardEnabledFlag,
		utils.DashboardAddrFlag,
		utils.DashboardPortFlag,
		utils.DashboardRefreshFlag,
		utils.EthashCacheDirFlag,
		utils.EthashCachesInMemoryFlag,
		utils.EthashCachesOnDiskFlag,
		utils.EthashDatasetDirFlag,
		utils.EthashDatasetsInMemoryFlag,
		utils.EthashDatasetsOnDiskFlag,
		utils.TxPoolLocalsFlag,
		utils.TxPoolNoLocalsFlag,
		utils.TxPoolJournalFlag,
		utils.TxPoolRejournalFlag,
		utils.TxPoolPriceLimitFlag,
		utils.TxPoolPriceBumpFlag,
		utils.TxPoolAccountSlotsFlag,
		utils.TxPoolGlobalSlotsFlag,
		utils.TxPoolAccountQueueFlag,
		utils.TxPoolGlobalQueueFlag,
		utils.TxPoolLifetimeFlag,
		utils.SyncModeFlag,
		utils.ExitWhenSyncedFlag,
		utils.GCModeFlag,
		utils.LightServeFlag,
		utils.LightLegacyServFlag,
		utils.LightIngressFlag,
		utils.LightEgressFlag,
		utils.LightMaxPeersFlag,
		utils.LightLegacyPeersFlag,
		utils.LightKDFFlag,
		utils.UltraLightServersFlag,
		utils.UltraLightFractionFlag,
		utils.UltraLightOnlyAnnounceFlag,
		utils.WhitelistFlag,
		utils.CacheFlag,
		utils.CacheDatabaseFlag,
		utils.CacheTrieFlag,
		utils.CacheGCFlag,
		utils.CacheNoPrefetchFlag,
		utils.ListenPortFlag,
		utils.MaxPeersFlag,
		utils.MaxPendingPeersFlag,
		utils.NATFlag,
		utils.NoDiscoverFlag,
		utils.DiscoveryV5Flag,
		utils.NetrestrictFlag,
		utils.NodeKeyFileFlag,
		utils.NodeKeyHexFlag,
		utils.DeveloperFlag,
		utils.DeveloperPeriodFlag,
		utils.TestnetFlag,
		utils.RinkebyFlag,
		utils.GoerliFlag,
		utils.VMEnableDebugFlag,
		utils.NetworkIdFlag,
		utils.EthStatsURLFlag,
		utils.FakePoWFlag,
		utils.NoCompactionFlag,
		utils.GpoBlocksFlag,
		utils.GpoPercentileFlag,
		utils.EWASMInterpreterFlag,
		utils.EVMInterpreterFlag,
		configFileFlag,
	}

	rpcFlags = []cli.Flag{
		utils.RPCEnabledFlag,
		utils.RPCListenAddrFlag,
		utils.RPCPortFlag,
		utils.RPCCORSDomainFlag,
		utils.RPCVirtualHostsFlag,
		utils.GraphQLEnabledFlag,
		utils.GraphQLListenAddrFlag,
		utils.GraphQLPortFlag,
		utils.GraphQLCORSDomainFlag,
		utils.GraphQLVirtualHostsFlag,
		utils.RPCApiFlag,
		utils.WSEnabledFlag,
		utils.WSListenAddrFlag,
		utils.WSPortFlag,
		utils.WSApiFlag,
		utils.WSAllowedOriginsFlag,
		utils.IPCDisabledFlag,
		utils.IPCPathFlag,
		utils.InsecureUnlockAllowedFlag,
		utils.RPCGlobalGasCap,
	}

	metricsFlags = []cli.Flag{
		utils.MetricsEnabledFlag,
		utils.MetricsEnabledExpensiveFlag,
		utils.MetricsEnableInfluxDBFlag,
		utils.MetricsInfluxDBEndpointFlag,
		utils.MetricsInfluxDBDatabaseFlag,
		utils.MetricsInfluxDBUsernameFlag,
		utils.MetricsInfluxDBPasswordFlag,
		utils.MetricsInfluxDBTagsFlag,
	}
)

// init the CLI app.
func init() {
	overrideParams()

	app.Action = glachesis
	app.HideVersion = true // we have a command to print the version
	app.Commands = []cli.Command{
		// See accountcmd.go:
		accountCommand,
		walletCommand,
		// See consolecmd.go:
		consoleCommand,
		attachCommand,
		javascriptCommand,
		// See config.go
		dumpConfigCommand,
	}
	sort.Sort(cli.CommandsByName(app.Commands))

	app.Flags = append(app.Flags, nodeFlags...)
	app.Flags = append(app.Flags, rpcFlags...)
	app.Flags = append(app.Flags, consoleFlags...)
	app.Flags = append(app.Flags, debug.Flags...)
	app.Flags = append(app.Flags, metricsFlags...)

	app.Before = func(ctx *cli.Context) error {
		logdir := ""
		if ctx.GlobalBool(utils.DashboardEnabledFlag.Name) {
			logdir = (&node.Config{DataDir: utils.MakeDataDir(ctx)}).ResolvePath("logs")
		}
		if err := debug.Setup(ctx, logdir); err != nil {
			return err
		}

		return nil
	}

	app.After = func(ctx *cli.Context) error {
		debug.Exit()
		console.Stdin.Close() // Resets terminal mode.

		return nil
	}
}

func main() {
	if err := app.Run(os.Args); err != nil {
		fmt.Fprintln(os.Stderr, err)
		os.Exit(1)
	}
}

// glachesis is the main entry point into the system if no special subcommand is ran.
// It creates a default node based on the command line arguments and runs it in
// blocking mode, waiting for it to be shut down.
func glachesis(ctx *cli.Context) error {
	if args := ctx.Args(); len(args) > 0 {
		return fmt.Errorf("invalid command: %q", args[0])
	}

	node := makeFullNode(ctx)
	defer node.Close()
	startNode(ctx, node)
	node.Wait()
	return nil
}

func makeFullNode(ctx *cli.Context) *node.Node {
	stack, nodeCfg := makeConfigNode(ctx)

	networkCfg := makeLachesisConfig(ctx)
	gossipCfg := makeGossipConfig(ctx, networkCfg)

	makeDb := dbProducer(nodeCfg.DataDir)
	gdb, cdb := makeStorages(makeDb)

	// write genesis
<<<<<<< HEAD
	genesisFiWitness, genesisState, err := gdb.ApplyGenesis(&gossipCfg.Net)
=======
	genesisAtropos, genesisState, err := gdb.ApplyGenesis(&gossipCfg.Net.Genesis)
>>>>>>> de8ba483
	if err != nil {
		utils.Fatalf("Failed to write EVM genesis state: %v", err)
	}
	err = cdb.ApplyGenesis(&gossipCfg.Net.Genesis, genesisAtropos, genesisState)
	if err != nil {
		utils.Fatalf("Failed to write Poset genesis state: %v", err)
	}

	// Create consensus.
	engine := poset.New(gossipCfg.Net.Dag, cdb, gdb)

	// Create and register a gossip network service. This is done through the definition
	// of a node.ServiceConstructor that will instantiate a node.Service. The reason for
	// the factory method approach is to support service restarts without relying on the
	// individual implementations' support for such operations.
	gossipService := func(ctx *node.ServiceContext) (node.Service, error) {
		return gossip.NewService(ctx, gossipCfg, gdb, engine)
	}

	if err := stack.Register(gossipService); err != nil {
		utils.Fatalf("Failed to register the service: %v", err)
	}

	return stack
}

func makeConfigNode(ctx *cli.Context) (*node.Node, *node.Config) {
	cfg := makeNodeConfig(ctx)
	stack, err := node.New(cfg)
	if err != nil {
		utils.Fatalf("Failed to create the protocol stack: %v", err)
	}

	return stack, cfg
}

// startNode boots up the system node and all registered protocols, after which
// it unlocks any requested accounts, and starts the RPC/IPC interfaces.
func startNode(ctx *cli.Context, stack *node.Node) {
	debug.Memsize.Add("node", stack)

	// Start up the node itself
	utils.StartNode(stack)

	// Unlock any account specifically requested
	unlockAccounts(ctx, stack)

	// Register wallet event handlers to open and auto-derive wallets
	events := make(chan accounts.WalletEvent, 16)
	stack.AccountManager().Subscribe(events)

	// Create a client to interact with local glachesis node.
	rpcClient, err := stack.Attach()
	if err != nil {
		utils.Fatalf("Failed to attach to self: %v", err)
	}
	ethClient := ethclient.NewClient(rpcClient)
	/*
		// Set contract backend for ethereum service if local node
		// is serving LES requests.
		if ctx.GlobalInt(utils.LightLegacyServFlag.Name) > 0 || ctx.GlobalInt(utils.LightServeFlag.Name) > 0 {
			var ethService *eth.Ethereum
			if err := stack.Service(&ethService); err != nil {
				utils.Fatalf("Failed to retrieve ethereum service: %v", err)
			}
			ethService.SetContractBackend(ethClient)
		}
		// Set contract backend for les service if local node is
		// running as a light client.
		if ctx.GlobalString(utils.SyncModeFlag.Name) == "light" {
			var lesService *les.LightEthereum
			if err := stack.Service(&lesService); err != nil {
				utils.Fatalf("Failed to retrieve light ethereum service: %v", err)
			}
			lesService.SetContractBackend(ethClient)
		}
	*/
	go func() {
		// Open any wallets already attached
		for _, wallet := range stack.AccountManager().Wallets() {
			if err := wallet.Open(""); err != nil {
				log.Warn("Failed to open wallet", "url", wallet.URL(), "err", err)
			}
		}
		// Listen for wallet event till termination
		for event := range events {
			switch event.Kind {
			case accounts.WalletArrived:
				if err := event.Wallet.Open(""); err != nil {
					log.Warn("New wallet appeared, failed to open", "url", event.Wallet.URL(), "err", err)
				}
			case accounts.WalletOpened:
				status, _ := event.Wallet.Status()
				log.Info("New wallet appeared", "url", event.Wallet.URL(), "status", status)

				var derivationPaths []accounts.DerivationPath
				if event.Wallet.URL().Scheme == "ledger" {
					derivationPaths = append(derivationPaths, accounts.LegacyLedgerBaseDerivationPath)
				}
				derivationPaths = append(derivationPaths, accounts.DefaultBaseDerivationPath)

				event.Wallet.SelfDerive(derivationPaths, ethClient)

			case accounts.WalletDropped:
				log.Info("Old wallet dropped", "url", event.Wallet.URL())
				event.Wallet.Close()
			}
		}
	}()

	// Spawn a standalone goroutine for status synchronization monitoring,
	// close the node when synchronization is complete if user required.
	if ctx.GlobalBool(utils.ExitWhenSyncedFlag.Name) {
		go func() {
			sub := stack.EventMux().Subscribe(downloader.DoneEvent{})
			defer sub.Unsubscribe()
			for {
				event := <-sub.Chan()
				if event == nil {
					continue
				}
				done, ok := event.Data.(downloader.DoneEvent)
				if !ok {
					continue
				}
				if timestamp := time.Unix(int64(done.Latest.Time), 0); time.Since(timestamp) < 10*time.Minute {
					log.Info("Synchronisation completed", "latestnum", done.Latest.Number, "latesthash", done.Latest.Hash(),
						"age", common.PrettyAge(timestamp))
					stack.Stop()
				}
			}
		}()
	}
}

// unlockAccounts unlocks any account specifically requested.
func unlockAccounts(ctx *cli.Context, stack *node.Node) {
	var unlocks []string
	inputs := strings.Split(ctx.GlobalString(utils.UnlockedAccountFlag.Name), ",")
	for _, input := range inputs {
		if trimmed := strings.TrimSpace(input); trimmed != "" {
			unlocks = append(unlocks, trimmed)
		}
	}
	// Short circuit if there is no account to unlock.
	if len(unlocks) == 0 {
		return
	}
	// If insecure account unlocking is not allowed if node's APIs are exposed to external.
	// Print warning log to user and skip unlocking.
	if !stack.Config().InsecureUnlockAllowed && stack.Config().ExtRPCEnabled() {
		utils.Fatalf("Account unlock with HTTP access is forbidden!")
	}
	ks := stack.AccountManager().Backends(keystore.KeyStoreType)[0].(*keystore.KeyStore)
	passwords := utils.MakePasswordList(ctx)
	for i, account := range unlocks {
		unlockAccount(ks, account, i, passwords)
	}
}<|MERGE_RESOLUTION|>--- conflicted
+++ resolved
@@ -226,20 +226,18 @@
 	gdb, cdb := makeStorages(makeDb)
 
 	// write genesis
-<<<<<<< HEAD
-	genesisFiWitness, genesisState, err := gdb.ApplyGenesis(&gossipCfg.Net)
-=======
-	genesisAtropos, genesisState, err := gdb.ApplyGenesis(&gossipCfg.Net.Genesis)
->>>>>>> de8ba483
+
+	genesisAtropos, genesisState, err := gdb.ApplyGenesis(&gossipCfg.Net)
 	if err != nil {
 		utils.Fatalf("Failed to write EVM genesis state: %v", err)
 	}
+
 	err = cdb.ApplyGenesis(&gossipCfg.Net.Genesis, genesisAtropos, genesisState)
 	if err != nil {
 		utils.Fatalf("Failed to write Poset genesis state: %v", err)
 	}
 
-	// Create consensus.
+	// create consensus
 	engine := poset.New(gossipCfg.Net.Dag, cdb, gdb)
 
 	// Create and register a gossip network service. This is done through the definition
