package posposet

import (
	"sort"
	"sync"

	"github.com/pkg/errors"

	"github.com/Fantom-foundation/go-lachesis/src/hash"
	"github.com/Fantom-foundation/go-lachesis/src/inter"
	"github.com/Fantom-foundation/go-lachesis/src/inter/idx"
	"github.com/Fantom-foundation/go-lachesis/src/logger"
	"github.com/Fantom-foundation/go-lachesis/src/posposet/election"
	"github.com/Fantom-foundation/go-lachesis/src/posposet/internal"
)

<<<<<<< HEAD
// stateGap is a frame-delay to apply new balance.
// TODO: move this magic number to mainnet config
const stateGap = 3

// TODO: move it?
// using for fare ordering
var (
	prevConsensusTimestamp inter.Timestamp
	genesisTimestamp       inter.Timestamp = 1562816974
	nodeCount                              = internal.MembersCount / 3
)

=======
>>>>>>> 702240cf
// Poset processes events to get consensus.
type Poset struct {
	store *Store
	input EventSource
	*checkpoint
	superFrame

	processingWg   sync.WaitGroup
	processingDone chan struct{}

	newEventsCh chan hash.Event
	onNewEvent  func(*inter.Event) // onNewEvent runs consensus calc from new event

	newBlockCh   chan idx.Block
	onNewBlockMu sync.RWMutex
	onNewBlock   func(num idx.Block)

	logger.Instance
}

// New creates Poset instance.
// It does not start any process.
func New(store *Store, input EventSource) *Poset {
	const buffSize = 10

	p := &Poset{
		store: store,
		input: input,

		newEventsCh: make(chan hash.Event, buffSize),

		newBlockCh: make(chan idx.Block, buffSize),

		Instance: logger.MakeInstance(),
	}

	// event order matter: parents first
	p.onNewEvent = func(e *inter.Event) {
		if e == nil {
			panic("got unsaved event")
		}
		p.consensus(e)
	}

	return p
}

// Start starts events processing.
func (p *Poset) Start() {
	if p.processingDone != nil {
		return
	}

	p.Bootstrap()

	p.processingDone = make(chan struct{})
	p.processingWg.Add(1)
	go func() {
		defer p.processingWg.Done()
		// log.Debug("Start of events processing ...")
		for {
			select {
			case <-p.processingDone:
				// log.Debug("Stop of events processing ...")
				return
			case e := <-p.newEventsCh:
				event := p.input.GetEvent(e)
				p.onNewEvent(event)

			case num := <-p.newBlockCh:
				p.onNewBlockMu.RLock()
				if p.onNewBlock != nil {
					p.onNewBlock(num)
				}
				p.onNewBlockMu.RUnlock()
			}
		}
	}()
}

// Stop stops events processing.
func (p *Poset) Stop() {
	if p.processingDone == nil {
		return
	}
	close(p.processingDone)
	p.processingWg.Wait()
	p.processingDone = nil
}

// PushEvent takes event into processing.
// Event order matter: parents first.
func (p *Poset) PushEvent(e hash.Event) {
	p.newEventsCh <- e
}

// OnNewBlock sets (or replaces if override) a callback that is called on new block.
// Returns an error if can not.
func (p *Poset) OnNewBlock(callback func(blockNumber idx.Block), override bool) error {
	// TODO: support multiple subscribers later
	p.onNewBlockMu.Lock()
	defer p.onNewBlockMu.Unlock()
	if !override && p.onNewBlock != nil {
		return errors.New("callback already registered")
	}

	p.onNewBlock = callback
	return nil
}

func (p *Poset) getRoots(slot election.Slot) hash.Events {
	frame := p.frame(slot.Frame, false)
	if frame == nil {
		return nil
	}
	return frame.Roots[slot.Addr].Copy()
}

// consensus is not safe for concurrent use.
func (p *Poset) consensus(event *inter.Event) {
	p.Debugf("consensus: start %s", event.String())
	e := &Event{
		Event: event,
	}

	p.strongly.Cache(event)

	frame, isRoot := p.checkIfRoot(e)
	if !isRoot {
		return
	}

	p.Debugf("consensus: %s is root", event.String())
	// process election for the new root
	slot := election.Slot{
		Frame: frame.Index,
		Addr:  event.Creator,
	}

	eventHash := event.Hash()

	decided, err := p.election.ProcessRoot(election.RootAndSlot{
		Root: eventHash,
		Slot: slot,
	})
	if err != nil {
		p.Fatal("Election error", err) // if we're here, probably more than 1/3n are Byzantine, and the problem cannot be resolved automatically
	}

	if decided != nil {
		// if we’re here, then this root has seen that lowest not decided frame is decided now
		p.onFrameDecided(eventHash, decided.DecidedFrame, decided.DecidedSfWitness)

		// then call processKnownRoots until it returns nil -
		// it’s needed because new elections may already have enough votes, because we process elections from lowest to highest
		for {
			decided, err := p.election.ProcessKnownRoots(p.frameNumLast(), p.getRoots)
			if err != nil {
				p.Fatal("Election error", err) // if we're here, probably more than 1/3n are Byzantine, and the problem cannot be resolved automatically
			}
			if decided != nil {
				p.onFrameDecided(eventHash, decided.DecidedFrame, decided.DecidedSfWitness)
			} else {
				break
			}
		}
	}

	/* OLD :
	p.setClothoCandidates(e, frame)

	// process matured frames where ClothoCandidates have become Clothos
	var ordered inter.Events
	lastFinished := p.state.LastFinishedFrameN()
	for n := p.state.LastFinishedFrameN() + 1; n+3 <= frame.Index; n++ {
		if p.hasAtropos(n, frame.Index) {
			p.Debugf("consensus: make new block %d from frame %d", p.state.LastBlockN+1, n)
			events := p.topologicalOrdered(n)
			block := inter.NewBlock(p.state.LastBlockN+1, events)
			p.store.SetEventsBlockNum(block.Index, events...)
			p.store.SetBlock(block)
			p.state.LastBlockN = block.Index
			p.saveState()
			if p.newBlockCh != nil {
				p.newBlockCh <- p.state.LastBlockN
			}

			// TODO: fix it
			lastFinished = n // NOTE: are every event of prev frame there in block? (No)

			ordered = append(ordered, events...)
		}
	}

	// balances changes
	applyAt := p.frame(frame.Index+stateGap, true)
	state := p.store.StateDB(applyAt.Balances)
	p.applyTransactions(state, ordered)
	p.applyRewards(state, ordered)
	balances, err := state.Commit(true)
	if err != nil {
		p.Fatal(err)
	}
	if applyAt.SetBalances(balances) {
		p.Debugf("consensus: new state [%d]%s --> [%d]%s", frame.Index, frame.Balances.String(), applyAt.Index, balances.String())
		p.reconsensusFromFrame(applyAt.Index, balances)
	}

	// save finished frames
	if p.state.LastFinishedFrameN() < lastFinished {
		p.state.LastFinishedFrame(lastFinished)
		p.saveState()
		p.Debugf("consensus: lastFinishedFrameN is %d", p.state.LastFinishedFrameN())
	}

	// clean old frames
	for i := range p.frames {
		if i+stateGap < p.state.LastFinishedFrameN() {
			delete(p.frames, i)
		}
	}
	*/
}

// TODO @dagchain seems like it's a handy abstranction to be called within consensus()
// moves state from frameDecided-1 to frameDecided. It includes: moving current decided frame, txs ordering and execution, superframe sealing
<<<<<<< HEAD
func (p *Poset) onFrameDecided(eventHash hash.Event, frameDecided idx.Frame, decidedSfWitness hash.Event) {
	p.LastFinishedFrame(frameDecided)
	p.election.Reset(p.members, p.lastFinishedFrameN+1)
	p.strongly.Reset(p.members)

	eventsToConfirm, err := p.dfsSubgraph(eventHash, p.isNotConfirmed)
	if err != nil {
		p.Fatal(err)
	}

	// ordering
	orderedEvents := p.fareOrdering(eventsToConfirm)

	// confirm event
	for _, event := range orderedEvents {
		p.store.SetConfirmedEvent(event.Hash(), frameDecided)
	}

	// TODO: apply tx

=======
func (p *Poset) onFrameDecided(frameDecided idx.Frame, decidedSfWitness hash.Event) {
	p.LastDecidedFrameN = frameDecided
	p.election.Reset(p.members, frameDecided+1)
>>>>>>> 702240cf
}

// checkIfRoot checks root-conditions for new event
// and returns frame where event is root.
// It is not safe for concurrent use.
func (p *Poset) checkIfRoot(e *Event) (*Frame, bool) {
	var frameI idx.Frame
	isRoot := false

	if e.Index == 1 {
		// special case for first events in an SF
		frameI = idx.Frame(1)
		isRoot = true
	} else {
		// calc maxParentsFrame, i.e. max(parent's frame height)
		maxParentsFrame := idx.Frame(0)
		selfParentFrame := idx.Frame(0)

		for parent := range e.Parents {
			pFrame := p.FrameOfEvent(parent).Index
			if maxParentsFrame == 0 || pFrame > maxParentsFrame {
				maxParentsFrame = pFrame
			}

			if parent == e.SelfParent {
				selfParentFrame = pFrame
			}
		}

		// TODO store isRoot, frameHeight within inter.Event. Check only if event.isRoot was true.

		// counter of all the seen roots on maxParentsFrame
		sSeenCounter := p.members.NewCounter()
		for member, memberRoots := range p.frames[maxParentsFrame].Roots {
			for root := range memberRoots {
				if p.strongly.See(e.Hash(), root) {
					sSeenCounter.Count(member)
				}
			}
		}
		if sSeenCounter.HasQuorum() {
			// if I see enough roots, then I become a root too
			frameI = maxParentsFrame + 1
			isRoot = true
		} else {
			// I see enough roots maxParentsFrame-1, because some of my parents does. The question is - did my self-parent start the frame already?
			frameI = maxParentsFrame
			isRoot = maxParentsFrame > selfParentFrame
		}
	}
	// save in DB the {e, frame, isRoot}
	frame := p.frame(frameI, true)
	p.store.SetEventFrame(e.Hash(), frame.Index)
	if isRoot {
		frame.AddRoot(e)
	} else {
		frame.AddEvent(e)
	}
<<<<<<< HEAD
}

// Note: should be used by dfsSubgraph() as filter
func (p *Poset) isNotConfirmed(event *inter.Event) bool {
	if res := p.store.GetConfirmedEvent(event.Hash()); res == 0 {
		return true
	}
	return false
}

func (p *Poset) fareOrdering(unordered inter.Events) Events {

	// 1. Select latest events from each node with greatest lamport timestamp
	latestEvents := map[hash.Peer]*inter.Event{}
	for _, event := range unordered {
		if _, ok := latestEvents[event.Creator]; !ok {
			latestEvents[event.Creator] = event
			continue
		}

		if event.LamportTime > latestEvents[event.Creator].LamportTime {
			latestEvents[event.Creator] = event
		}
	}

	// 2. Sort by lamport
	var selectedEvents []*inter.Event
	for _, event := range latestEvents {
		selectedEvents = append(selectedEvents, event)
	}

	sort.Slice(selectedEvents, func(i, j int) bool {
		return selectedEvents[i].LamportTime < selectedEvents[j].LamportTime
	})

	selectedEvents = selectedEvents[:nodeCount-1]

	// 3. Get Stake from each creator
	stakes := map[hash.Peer]inter.Stake{}
	var jointStake inter.Stake
	for _, event := range selectedEvents {
		stake := p.StakeOf(event.Creator)

		stakes[event.Creator] = stake
		jointStake += stake
	}

	halfStake := jointStake / 2

	// 4. Calculate weighted median
	selectedEventsMap := map[hash.Peer]*inter.Event{}
	for _, event := range selectedEvents {
		selectedEventsMap[event.Creator] = event
	}

	var currStake inter.Stake
	var median *inter.Event
	for node, stake := range stakes {
		if currStake < halfStake {
			currStake += stake
			continue
		}

		median = selectedEventsMap[node]
		break
	}

	var orderedEvents Events

	var startConsensusTime inter.Timestamp
	for _, event := range unordered {
		// 5. Calculate time ratio & time offset
		if prevConsensusTimestamp == 0 {
			startConsensusTime = genesisTimestamp + 1
		} else {
			startConsensusTime = prevConsensusTimestamp + 1
		}

		timeRatio := (median.LamportTime - startConsensusTime) / (selectedEvents[len(selectedEvents)-1].LamportTime - selectedEvents[0].LamportTime)
		if timeRatio <= 0 {
			timeRatio = 1
		}

		timeOffset := startConsensusTime - selectedEvents[0].LamportTime*timeRatio

		// 6. Calculate consensus timestamp
		consensusTimestamp := event.LamportTime*timeRatio + timeOffset
		prevConsensusTimestamp = consensusTimestamp

		orderedEvents = append(orderedEvents, &Event{event, consensusTimestamp})
	}

	sort.Sort(orderedEvents)

	return orderedEvents
=======
	return frame, isRoot
>>>>>>> 702240cf
}<|MERGE_RESOLUTION|>--- conflicted
+++ resolved
@@ -14,11 +14,6 @@
 	"github.com/Fantom-foundation/go-lachesis/src/posposet/internal"
 )
 
-<<<<<<< HEAD
-// stateGap is a frame-delay to apply new balance.
-// TODO: move this magic number to mainnet config
-const stateGap = 3
-
 // TODO: move it?
 // using for fare ordering
 var (
@@ -27,8 +22,6 @@
 	nodeCount                              = internal.MembersCount / 3
 )
 
-=======
->>>>>>> 702240cf
 // Poset processes events to get consensus.
 type Poset struct {
 	store *Store
@@ -255,11 +248,9 @@
 
 // TODO @dagchain seems like it's a handy abstranction to be called within consensus()
 // moves state from frameDecided-1 to frameDecided. It includes: moving current decided frame, txs ordering and execution, superframe sealing
-<<<<<<< HEAD
 func (p *Poset) onFrameDecided(eventHash hash.Event, frameDecided idx.Frame, decidedSfWitness hash.Event) {
-	p.LastFinishedFrame(frameDecided)
-	p.election.Reset(p.members, p.lastFinishedFrameN+1)
-	p.strongly.Reset(p.members)
+	p.LastDecidedFrameN = frameDecided
+	p.election.Reset(p.members, frameDecided+1)
 
 	eventsToConfirm, err := p.dfsSubgraph(eventHash, p.isNotConfirmed)
 	if err != nil {
@@ -276,11 +267,6 @@
 
 	// TODO: apply tx
 
-=======
-func (p *Poset) onFrameDecided(frameDecided idx.Frame, decidedSfWitness hash.Event) {
-	p.LastDecidedFrameN = frameDecided
-	p.election.Reset(p.members, frameDecided+1)
->>>>>>> 702240cf
 }
 
 // checkIfRoot checks root-conditions for new event
@@ -339,7 +325,7 @@
 	} else {
 		frame.AddEvent(e)
 	}
-<<<<<<< HEAD
+	return frame, isRoot
 }
 
 // Note: should be used by dfsSubgraph() as filter
@@ -435,7 +421,4 @@
 	sort.Sort(orderedEvents)
 
 	return orderedEvents
-=======
-	return frame, isRoot
->>>>>>> 702240cf
 }