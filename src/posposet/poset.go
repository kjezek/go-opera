--- conflicted
+++ resolved
@@ -1,11 +1,6 @@
 package posposet
 
 import (
-<<<<<<< HEAD
-=======
-	"math"
-	"sort"
->>>>>>> 84469484
 	"sync"
 
 	"github.com/pkg/errors"
@@ -21,6 +16,7 @@
 	input EventSource
 	*checkpoint
 	superFrame
+	stronglySeeing
 
 	processingWg   sync.WaitGroup
 	processingDone chan struct{}
@@ -32,44 +28,26 @@
 	onNewBlockMu sync.RWMutex
 	onNewBlock   func(blockNumber uint64)
 
-	firstDescendantsSeq []int64
-	lastAncestorsSeq    []int64
-	recentEvents        []hash.Event      // index is a member index.
-	membersByPears      map[hash.Peer]int // mapping creator id -> member num
-	members             []*Member
-
 	logger.Instance
 }
 
 // New creates Poset instance.
 // It does not start any process.
-func New(store *Store, input EventSource, membersNumber int) *Poset {
+func New(store *Store, input EventSource) *Poset {
 	const buffSize = 10
-
-	firstDescendantsSeq := make([]int64, membersNumber)
-	lastAncestorsSeq := make([]int64, membersNumber)
-	recentEvents := make([]hash.Event, membersNumber)
-
-	for i := 0; i < membersNumber; i++ {
-		firstDescendantsSeq[i] = math.MaxInt32
-		lastAncestorsSeq[i] = -1
-	}
 
 	p := &Poset{
 		store: store,
 		input: input,
 
-		superFrame: *newSuperFrame(),
+		superFrame:     *newSuperFrame(),
+		stronglySeeing: newStronglySeeing(),
 
 		newEventsCh: make(chan hash.Event, buffSize),
 
 		newBlockCh: make(chan uint64, buffSize),
 
 		Instance: logger.MakeInstance(),
-
-		firstDescendantsSeq: firstDescendantsSeq,
-		lastAncestorsSeq:    lastAncestorsSeq,
-		recentEvents:        recentEvents,
 	}
 
 	// event order matter: parents first
@@ -284,7 +262,7 @@
 // reconsensusFromFrame recalcs consensus of frames.
 func (p *Poset) reconsensusFromFrame(start uint64, newBalance hash.Hash) {
 	stop := p.frameNumLast()
-	all := inter.Events{}
+	var all inter.Events
 	// foreach stale frame
 	for n := start; n <= stop; n++ {
 		frame := p.frames[n]
@@ -304,11 +282,8 @@
 		}
 	}
 	// recalc consensus (without frame saving)
-	events := all.ByParents()
-	if len(events) != 0 {
-		for i := range events {
-			p.consensus(events[i])
-		}
+	for _, e := range all.ByParents() {
+		p.consensus(e)
 	}
 
 	// save fresh frame
@@ -318,173 +293,4 @@
 		p.setFrameSaving(frame)
 		frame.Save()
 	}
-}
-
-func (p *Poset) findMemberNumber(creator hash.Peer) (int, bool) {
-	num, ok := p.membersByPears[creator]
-	if !ok {
-		return 0, false
-	}
-	return num, true
-}
-
-func (p *Poset) getMember(id int) (*Member, bool) {
-	if id >= len(p.members) {
-		return nil, false
-	}
-
-	return p.members[id], true
-}
-
-func (p *Poset) highestEventFromMember(member int) (hash.Event, error) {
-	if member >= len(p.recentEvents) {
-		return hash.Event{}, ErrInvalidMemberNum
-	}
-	return p.recentEvents[member], nil
-}
-
-func (p *Poset) memberLastAncestorSeq(member int) int64 {
-	if member >= len(p.lastAncestorsSeq) {
-		return -1 // default value to last ancestor sequence.
-	}
-	return p.lastAncestorsSeq[member]
-}
-
-// sufficientCoherence calculates "sufficient coherence" between the events.
-// The event1.lastAncestorsSeq array remembers the sequence number of the last
-// event by each member that is an ancestor of event1. The array for
-// event2.FirstDescendantsSeq remembers the sequence number of the earliest
-// event by each member that is a descendant of event2. Compare the two arrays,
-// and find how many elements in the event1.lastAncestorsSeq array are greater
-// than or equal to the corresponding element of the event2.FirstDescendantsSeq
-// array. If there are more than 2n/3 such matches, then the event1 and event2
-// have achieved sufficient coherency.
-func (p *Poset) sufficientCoherence(event1, event2 *Event) bool {
-	if len(event1.LastAncestorsSeq) != len(event2.FirstDescendantsSeq) {
-		return false
-	}
-
-	counter := 0
-	for k := range event1.LastAncestorsSeq {
-		if event2.FirstDescendantsSeq[k] <= event1.LastAncestorsSeq[k] {
-			counter++
-		}
-	}
-
-	if counter >= len(event1.LastAncestorsSeq)*2/3 {
-		return true
-	}
-
-	return false
-}
-
-func (p *Poset) fillEventSequences(event *Event) {
-	memberNumber, ok := p.findMemberNumber(event.Creator)
-	if !ok {
-		return
-	}
-
-	var (
-		foundSelfParent  bool
-		foundOtherParent bool
-	)
-
-	getOtherParent := func() *Event {
-		// TODO: we need to determine the number of other parents in the future.
-		op := event.OtherParents()[0] // take a first other parent.
-		return p.GetEvent(op)
-	}
-
-	initLastAncestors := func() {
-		if len(event.LastAncestors) == len(p.members) {
-			return
-		}
-		event.LastAncestors = make([]hash.Event, len(p.members))
-	}
-
-	selfParent, found := event.SelfParent()
-	if found {
-		foundSelfParent = true
-	}
-
-	otherParents := event.OtherParents()
-	if otherParents.Len() > 0 {
-		foundOtherParent = true
-	}
-
-	if !foundSelfParent && !foundOtherParent {
-		event.LastAncestorsSeq = p.lastAncestorsSeq
-
-		highestEvent, err := p.highestEventFromMember(memberNumber)
-		if err != nil {
-			p.Fatal(err.Error())
-			return
-		}
-
-		initLastAncestors()
-		event.LastAncestors[memberNumber] = highestEvent
-	} else if !foundSelfParent {
-		parent := getOtherParent()
-		event.LastAncestors = parent.LastAncestors
-		event.LastAncestorsSeq = parent.LastAncestorsSeq
-	} else if !foundOtherParent {
-		parent := p.GetEvent(selfParent)
-		event.LastAncestors = parent.LastAncestors
-		event.LastAncestorsSeq = parent.LastAncestorsSeq
-	} else {
-		sp := p.GetEvent(selfParent)
-		event.LastAncestors = sp.LastAncestors
-		event.LastAncestorsSeq = sp.LastAncestorsSeq
-
-		otherParent := getOtherParent()
-
-		for i := 0; i < len(p.members); i++ {
-			if event.LastAncestorsSeq[i] >= otherParent.LastAncestorsSeq[i] {
-				event.LastAncestors[i] = otherParent.LastAncestors[i]
-				event.LastAncestorsSeq[i] = otherParent.LastAncestorsSeq[i]
-			}
-		}
-	}
-
-	event.FirstDescendantsSeq = p.firstDescendantsSeq
-	event.FirstDescendants = p.recentEvents
-
-	event.LastAncestors[memberNumber] = event.Hash()
-	event.FirstDescendants[memberNumber] = event.Hash()
-
-	event.FirstDescendantsSeq[memberNumber] =
-		p.memberLastAncestorSeq(memberNumber)
-	event.LastAncestorsSeq[memberNumber] =
-		p.memberLastAncestorSeq(memberNumber)
-}
-
-func (p *Poset) fillFirstAncestors(event *Event) {
-	memberNumber, ok := p.findMemberNumber(event.Creator)
-	if !ok {
-		return
-	}
-
-	currentSeq := p.lastAncestorsSeq[memberNumber]
-
-	for _, h := range event.LastAncestors {
-		lastAncestor := p.GetEvent(h)
-
-		for lastAncestor != nil &&
-			!lastAncestor.FirstDescendants[memberNumber].IsZero() {
-			lastAncestor.FirstDescendantsSeq[memberNumber] = currentSeq
-			lastAncestor.FirstDescendants[memberNumber] = event.Hash()
-
-			parent, found := lastAncestor.SelfParent()
-			if !found {
-				break
-			}
-
-			if p.HasEvent(parent) {
-				lastAncestor = p.GetEvent(parent)
-				continue
-			}
-			break
-		}
-	}
-
 }