package gossip

import (
	"fmt"
	"math"
	"strings"
	"sync"
	"sync/atomic"
	"time"

	"github.com/ethereum/go-ethereum/core"
	"github.com/ethereum/go-ethereum/core/types"
	"github.com/ethereum/go-ethereum/event"
	"github.com/ethereum/go-ethereum/log"
	"github.com/ethereum/go-ethereum/p2p"
	"github.com/ethereum/go-ethereum/p2p/enode"
	"github.com/ethereum/go-ethereum/rlp"

	"github.com/Fantom-foundation/go-lachesis/src/gossip/fetcher"
	"github.com/Fantom-foundation/go-lachesis/src/gossip/ordering"
	"github.com/Fantom-foundation/go-lachesis/src/gossip/packs_downloader"
	"github.com/Fantom-foundation/go-lachesis/src/hash"
	"github.com/Fantom-foundation/go-lachesis/src/inter"
	"github.com/Fantom-foundation/go-lachesis/src/inter/idx"
	"github.com/Fantom-foundation/go-lachesis/src/lachesis"
)

const (
	softResponseLimitSize = 2 * 1024 * 1024    // Target maximum size of returned events, or other data.
	softLimitItems        = 500                // Target maximum number of events or transactions to request/response
	hardLimitItems        = softLimitItems * 2 // Maximum number of events or transactions to request/response

	// txChanSize is the size of channel listening to NewTxsEvent.
	// The number is referenced from the size of tx pool.
	txChanSize = 4096

	// minimim number of peers to broadcast new events to
	minBroadcastPeers = 4
)

func errResp(code errCode, format string, v ...interface{}) error {
	return fmt.Errorf("%v - %v", code, fmt.Sprintf(format, v...))
}

func checkLenLimits(size int, v interface{}) error {
	if size <= 0 {
		return errResp(ErrEmptyMessage, "%v", v)
	}
	if size > hardLimitItems {
		return errResp(ErrMsgTooLarge, "%v", v)
	}
	return nil
}

type ProtocolManager struct {
	config *lachesis.Net

	networkID uint64

	fastSync uint32 // Flag whether fast sync is enabled (gets disabled if we already have events)
	synced   uint32 // Flag whether we're considered synchronised (enables transaction processing, events broadcasting)

	txpool   txPool
	maxPeers int

	peers *peerSet

	mux    *event.TypeMux
	txsCh  chan core.NewTxsEvent
	txsSub event.Subscription

	downloader      *packs_downloader.PacksDownloader
	fetcher         *fetcher.Fetcher
	isEventBuffered ordering.IsBufferedFn

	store    *Store
	engine   Consensus
	engineMu *sync.RWMutex

	emittedEventsSub *event.TypeMuxSubscription
	newPacksSub      *event.TypeMuxSubscription
	newEpochsSub     *event.TypeMuxSubscription

	// channels for fetcher, syncer, txsyncLoop
	newPeerCh   chan *peer
	txsyncCh    chan *txsync
	quitSync    chan struct{}
	noMorePeers chan struct{}

	// wait group is used for graceful shutdowns during downloading
	// and processing
	wg sync.WaitGroup
}

// NewProtocolManager returns a new Fantom sub protocol manager. The Fantom sub protocol manages peers capable
// with the Fantom network.
<<<<<<< HEAD
func NewProtocolManager(
	config *lachesis.Net,
	mode downloader.SyncMode,
	networkID uint64,
	mux *event.TypeMux,
	txpool txPool,
	engineMu *sync.RWMutex,
	s *Store,
	engine Consensus,
) (
	*ProtocolManager,
	error,
) {
=======
func NewProtocolManager(config *lachesis.Net, networkID uint64, mux *event.TypeMux, txpool txPool, engineMu *sync.RWMutex, s *Store, engine Consensus) (*ProtocolManager, error) {
>>>>>>> c0fc9a50
	// Create the protocol manager with the base fields
	pm := &ProtocolManager{
		config:      config,
		networkID:   networkID,
		mux:         mux,
		txpool:      txpool,
		store:       s,
		engine:      engine,
		peers:       newPeerSet(),
		engineMu:    engineMu,
		newPeerCh:   make(chan *peer),
		noMorePeers: make(chan struct{}),
		txsyncCh:    make(chan *txsync),
		quitSync:    make(chan struct{}),
	}

	pm.fetcher = pm.makeFetcher()
	pm.downloader = packs_downloader.New(pm.fetcher, pm.onlyNotConnectedEvents, pm.removePeer)

	return pm, nil
}

func (pm *ProtocolManager) makeFetcher() *fetcher.Fetcher {
	// build EventBuffer
	pushInBuffer, isEventBuffered := ordering.EventBuffer(ordering.Callback{
		Process: func(e *inter.Event) error {
			log.Info("New event", "hash", e.Hash())

			err := pm.engine.ProcessEvent(e)
			if err != nil {
				return err
			}

			// If the event is indeed in our own graph, announce it
			if atomic.LoadUint32(&pm.synced) != 0 { // announce only fresh events
				pm.BroadcastEvent(e, false)
			}
			return nil
		},

		Drop: func(e *inter.Event, peer string, err error) {
<<<<<<< HEAD
			log.Warn("Event rejected", "err", err)
			pm.store.DeleteEvent(e.Epoch, e.Hash())
			pm.removePeer(peer)
=======
			if !strings.Contains(err.Error(), "#fine") {
				log.Warn("Protocol: event rejected", "hash", e.Hash().String(), "creator", e.Creator.String(), "err", err)
				pm.removePeer(peer)
			}
>>>>>>> c0fc9a50
		},

		Exists: func(id hash.Event) *inter.Event {
			return pm.store.GetEvent(id)
		},
	})
<<<<<<< HEAD

=======
	pm.isEventBuffered = isEventBuffered
>>>>>>> c0fc9a50
	pushEvent := func(e *inter.Event, peer string) {
		pm.engineMu.Lock()
		defer pm.engineMu.Unlock()

		pushInBuffer(e, peer)
	}
<<<<<<< HEAD

	isEventDownloaded := func(id hash.Event) bool {
		pm.engineMu.RLock()
		defer pm.engineMu.RUnlock()
=======
>>>>>>> c0fc9a50

	return fetcher.New(pushEvent, pm.onlyInterestedEvents, pm.removePeer)
}

func (pm *ProtocolManager) onlyNotConnectedEvents(ids hash.Events) hash.Events {
	if len(ids) == 0 {
		return ids
	}
	pm.engineMu.RLock()
	defer pm.engineMu.RUnlock()

	notConnected := make(hash.Events, 0, len(ids))
	for _, id := range ids {
		if pm.store.HasEvent(id) {
			continue
		}
		notConnected.Add(id)
	}
	return notConnected
}

func (pm *ProtocolManager) onlyInterestedEvents(ids hash.Events) hash.Events {
	if len(ids) == 0 {
		return ids
	}
	pm.engineMu.RLock()
	defer pm.engineMu.RUnlock()
	epoch := pm.engine.CurrentSuperFrameN()

	interested := make(hash.Events, 0, len(ids))
	for _, id := range ids {
		if id.Epoch() != epoch {
			continue
		}
		if pm.isEventBuffered(id) || pm.store.HasEvent(id) {
			continue
		}
		interested.Add(id)
	}
	return interested
}

func (pm *ProtocolManager) makeProtocol(version uint) p2p.Protocol {
	length, ok := protocolLengths[version]
	if !ok {
		panic("makeProtocol for unknown version")
	}

	return p2p.Protocol{
		Name:    protocolName,
		Version: version,
		Length:  length,
		Run: func(p *p2p.Peer, rw p2p.MsgReadWriter) error {
			peer := pm.newPeer(int(version), p, rw)
			select {
			case pm.newPeerCh <- peer:
				pm.wg.Add(1)
				defer pm.wg.Done()
				return pm.handle(peer)
			case <-pm.quitSync:
				return p2p.DiscQuitting
			}
		},
		NodeInfo: func() interface{} {
			return pm.NodeInfo()
		},
		PeerInfo: func(id enode.ID) interface{} {
			if p := pm.peers.Peer(fmt.Sprintf("%x", id[:8])); p != nil {
				return p.Info()
			}
			return nil
		},
	}
}

func (pm *ProtocolManager) removePeer(id string) {
	// Short circuit if the peer was already removed
	peer := pm.peers.Peer(id)
	if peer == nil {
		return
	}
	log.Debug("Removing peer", "peer", id)

	// Unregister the peer from the downloader and peer set
	_ = pm.downloader.UnregisterPeer(id)
	if err := pm.peers.Unregister(id); err != nil {
		log.Error("Peer removal failed", "peer", id, "err", err)
	}
	// Hard disconnect at the networking layer
	if peer != nil {
		peer.Peer.Disconnect(p2p.DiscUselessPeer)
	}
}

func (pm *ProtocolManager) Start(maxPeers int) {
	pm.maxPeers = maxPeers

	// broadcast transactions
	pm.txsCh = make(chan core.NewTxsEvent, txChanSize)
	pm.txsSub = pm.txpool.SubscribeNewTxsEvent(pm.txsCh)
	go pm.txBroadcastLoop()

	// broadcast mined events
	pm.emittedEventsSub = pm.mux.Subscribe(&inter.Event{})
	// broadcast packs
	pm.newPacksSub = pm.mux.Subscribe(idx.Pack(0))
	// epoch changes
	pm.newEpochsSub = pm.mux.Subscribe(idx.SuperFrame(0))

	go pm.emittedBroadcastLoop()
	go pm.progressBroadcastLoop()
	go pm.onNewEpochLoop()

	// start sync handlers
	go pm.syncer()
	go pm.txsyncLoop()
}

func (pm *ProtocolManager) Stop() {
	log.Info("Stopping Fantom protocol")

	pm.txsSub.Unsubscribe()           // quits txBroadcastLoop
	pm.emittedEventsSub.Unsubscribe() // quits eventBroadcastLoop
	pm.newPacksSub.Unsubscribe()      // quits progressBroadcastLoop
	pm.newEpochsSub.Unsubscribe()     // quits onNewEpochLoop

	// Quit the sync loop.
	// After this send has completed, no new peers will be accepted.
	pm.noMorePeers <- struct{}{}

	// Quit fetcher, txsyncLoop.
	close(pm.quitSync)

	// Disconnect existing sessions.
	// This also closes the gate for any new registrations on the peer set.
	// sessions which are already established but not added to pm.peers yet
	// will exit when they try to register.
	pm.peers.Close()

	// Wait for all peer handler goroutines and the loops to come down.
	pm.wg.Wait()

	log.Info("Fantom protocol stopped")
}

func (pm *ProtocolManager) newPeer(pv int, p *p2p.Peer, rw p2p.MsgReadWriter) *peer {
	return newPeer(pv, p, rw)
}

func (pm *ProtocolManager) myProgress() PeerProgress {
	blockI, block := pm.engine.LastBlock()
	epoch := pm.engine.CurrentSuperFrameN()
	return PeerProgress{
		Epoch:        epoch,
		NumOfBlocks:  blockI,
		LastBlock:    block,
		LastPackInfo: pm.store.GetPackInfoOrDefault(epoch, pm.store.GetPacksNumOrDefault(epoch)-1),
	}
}

// handle is the callback invoked to manage the life cycle of a peer. When
// this function terminates, the peer is disconnected.
func (pm *ProtocolManager) handle(p *peer) error {
	// Ignore maxPeers if this is a trusted peer
	if pm.peers.Len() >= pm.maxPeers && !p.Peer.Info().Network.Trusted {
		return p2p.DiscTooManyPeers
	}
	p.Log().Debug("Peer connected", "name", p.Name())

	// Execute the handshake
	var (
		genesis    = pm.engine.GetGenesisHash()
		myProgress = pm.myProgress()
	)
	if err := p.Handshake(pm.networkID, myProgress, genesis); err != nil {
		p.Log().Debug("Handshake failed", "err", err)
		return err
	}
	//if rw, ok := p.rw.(*meteredMsgReadWriter); ok {
	//	rw.Init(p.version)
	//}
	// Register the peer locally
	if err := pm.peers.Register(p); err != nil {
		p.Log().Error("Peer registration failed", "err", err)
		return err
	}
	defer pm.removePeer(p.id)

	// Propagate existing transactions. new transactions appearing
	// after this will be sent via broadcasts.
	pm.syncTransactions(p)

	// Handle incoming messages until the connection is torn down
	for {
		if err := pm.handleMsg(p); err != nil {
			p.Log().Debug("Message handling failed", "err", err)
			return err
		}
	}
}

// handleMsg is invoked whenever an inbound message is received from a remote
// peer. The remote connection is torn down upon returning any error.
func (pm *ProtocolManager) handleMsg(p *peer) error {
	// Read the next message from the remote peer, and ensure it's fully consumed
	msg, err := p.rw.ReadMsg()
	if err != nil {
		return err
	}
	if msg.Size > protocolMaxMsgSize {
		return errResp(ErrMsgTooLarge, "%v > %v", msg.Size, protocolMaxMsgSize)
	}
	defer msg.Discard()

	myEpoch := pm.engine.CurrentSuperFrameN()
	peerDwnlr := pm.downloader.Peer(p.id)

	// Handle the message depending on its contents
	switch {
	case msg.Code == EthStatusMsg:
		// Status messages should never arrive after the handshake
		return errResp(ErrExtraStatusMsg, "uncontrolled status message")

	case msg.Code == ProgressMsg:
		var progress PeerProgress
		if err := msg.Decode(&progress); err != nil {
			return errResp(ErrDecode, "%v: %v", msg, err)
		}
		if len(progress.LastPackInfo.Heads) > hardLimitItems {
			return errResp(ErrMsgTooLarge, "%v", msg)
		}
		p.progress = progress
		if p.progress.Epoch == myEpoch {
			atomic.StoreUint32(&pm.synced, 1) // Mark initial sync done on any peer which has the same epoch
		}

		// notify downloader about new peer's epoch
		_ = pm.downloader.RegisterPeer(packs_downloader.Peer{
			Id:               p.id,
			Epoch:            p.progress.Epoch,
			RequestPack:      p.RequestPack,
			RequestPackInfos: p.RequestPackInfos,
		}, myEpoch)
		peerDwnlr = pm.downloader.Peer(p.id)

		if peerDwnlr != nil && progress.LastPackInfo.Index > 0 {
			_ = peerDwnlr.NotifyPackInfo(p.progress.Epoch, progress.LastPackInfo.Index, progress.LastPackInfo.Heads, time.Now())
		}

	case msg.Code == NewEventHashesMsg:
		if pm.fetcher.Overloaded() {
			break
		}
		// Fresh events arrived, make sure we have a valid and fresh graph to handle them
		if atomic.LoadUint32(&pm.synced) == 0 {
			break
		}
		var announces hash.Events
		if err := msg.Decode(&announces); err != nil {
			return errResp(ErrDecode, "%v: %v", msg, err)
		}
		if err := checkLenLimits(len(announces), announces); err != nil {
			return err
		}
		// Mark the hashes as present at the remote node
		for _, id := range announces {
			p.MarkEvent(id)
		}
		// Schedule all the unknown hashes for retrieval
		_ = pm.fetcher.Notify(p.id, announces, time.Now(), p.RequestEvents)

	case msg.Code == EventsMsg:
		if pm.fetcher.Overloaded() {
			break
		}
		var events []*inter.Event
		if err := msg.Decode(&events); err != nil {
			return errResp(ErrDecode, "%v: %v", msg, err)
		}
		if err := checkLenLimits(len(events), events); err != nil {
			return err
		}
		// Mark the hashes as present at the remote node
		for _, e := range events {
			p.MarkEvent(e.Hash())
		}
		_ = pm.fetcher.Enqueue(p.id, events, time.Now(), p.RequestEvents)

	case msg.Code == EvmTxMsg:
		// Transactions arrived, make sure we have a valid and fresh graph to handle them
		if atomic.LoadUint32(&pm.synced) == 0 {
			break
		}
		// Transactions can be processed, parse all of them and deliver to the pool
		var txs []*types.Transaction
		if err := msg.Decode(&txs); err != nil {
			return errResp(ErrDecode, "msg %v: %v", msg, err)
		}
		for i, tx := range txs {
			// Validate and mark the remote transaction
			if tx == nil {
				return errResp(ErrDecode, "transaction %d is nil", i)
			}
			p.MarkTransaction(tx.Hash())
		}
		pm.txpool.AddRemotes(txs)

	case msg.Code == GetEventsMsg:
		var requests hash.Events
		if err := msg.Decode(&requests); err != nil {
			return errResp(ErrDecode, "%v: %v", msg, err)
		}
		if err := checkLenLimits(len(requests), requests); err != nil {
			return err
		}

		rawEvents := make([]rlp.RawValue, 0, len(requests))
		ids := make(hash.Events, 0, len(requests))
		size := 0
		for _, id := range requests {
			if raw := pm.store.GetEventRLP(id); raw != nil {
				rawEvents = append(rawEvents, raw)
				ids = append(ids, id)
				size += len(raw)
			}
			if size >= softResponseLimitSize {
				break
			}
		}
		if len(rawEvents) != 0 {
			_ = p.SendEventsRLP(rawEvents, ids)
		}

	case msg.Code == GetPackInfosMsg:
		var request getPackInfosData
		if err := msg.Decode(&request); err != nil {
			return errResp(ErrDecode, "%v: %v", msg, err)
		}
		if err := checkLenLimits(len(request.Indexes), request); err != nil {
			return err
		}

		packsNum, ok := pm.store.GetPacksNum(request.Epoch)
		if !ok {
			// no packs in the requested epoch
			break
		}

		rawPackInfos := make([]rlp.RawValue, 0, len(request.Indexes))
		size := 0
		for _, index := range request.Indexes {
			if index >= packsNum {
				// return only pinned and existing packs
				continue
			}

			if raw := pm.store.GetPackInfoRLP(request.Epoch, index); raw != nil {
				rawPackInfos = append(rawPackInfos, raw)
				size += len(raw)
			}
			if size >= softResponseLimitSize {
				break
			}
		}
		if len(rawPackInfos) != 0 {
			_ = p.SendPackInfosRLP(&packInfosDataRLP{
				Epoch:           request.Epoch,
				TotalNumOfPacks: packsNum,
				RawInfos:        rawPackInfos,
			})
		}

	case msg.Code == GetPackMsg:
		var request getPackData
		if err := msg.Decode(&request); err != nil {
			return errResp(ErrDecode, "%v: %v", msg, err)
		}

		if request.Epoch > myEpoch {
			// short circuit if future epoch
			break
		}

		ids := make(hash.Events, 0, softLimitItems)
		for i, id := range pm.store.GetPack(request.Epoch, request.Index) {
			ids = append(ids, id)
			if i >= softLimitItems {
				break
			}
		}
		if len(ids) != 0 {
			_ = p.SendPack(&packData{
				Epoch: request.Epoch,
				Index: request.Index,
				Ids:   ids,
			})
		}

	case msg.Code == PackInfosMsg:
		if peerDwnlr == nil {
			break
		}

		var infos packInfosData
		if err := msg.Decode(&infos); err != nil {
			return errResp(ErrDecode, "%v: %v", msg, err)
		}
		if err := checkLenLimits(len(infos.Infos), infos); err != nil {
			return err
		}

		// notify about number of packs this peer has
		_ = peerDwnlr.NotifyPacksNum(infos.Epoch, infos.TotalNumOfPacks)

		for _, info := range infos.Infos {
			if len(info.Heads) == 0 {
				return errResp(ErrDecode, "%v: %v", msg, err)
			}
			// TODO check len(info.Heads) <= len(members)^2, squire because of possible forks
			// Mark the hashes as present at the remote node
			for _, id := range info.Heads {
				p.MarkEvent(id)
			}
			// Notify downloader about new packInfo
			_ = peerDwnlr.NotifyPackInfo(infos.Epoch, info.Index, info.Heads, time.Now())
		}

	case msg.Code == PackMsg:
		if peerDwnlr == nil {
			break
		}

		var pack packData
		if err := msg.Decode(&pack); err != nil {
			return errResp(ErrDecode, "%v: %v", msg, err)
		}
		if err := checkLenLimits(len(pack.Ids), pack); err != nil {
			return err
		}
		if len(pack.Ids) == 0 {
			return errResp(ErrDecode, "%v: %v", msg, err)
		}
		// Mark the hashes as present at the remote node
		for _, id := range pack.Ids {
			p.MarkEvent(id)
		}
		// Notify downloader about new pack
		_ = peerDwnlr.NotifyPack(pack.Epoch, pack.Index, pack.Ids, time.Now(), p.RequestEvents)

	default:
		return errResp(ErrInvalidMsgCode, "%v", msg.Code)
	}
	return nil
}

// BroadcastEvent will either propagate a event to a subset of it's peers, or
// will only announce it's availability (depending what's requested).
func (pm *ProtocolManager) BroadcastEvent(event *inter.Event, aggressive bool) int {
	id := event.Hash()
	peers := pm.peers.PeersWithoutEvent(id)

	// If propagation is requested, send to a subset of the peer
	if aggressive {
		// Send the event to a subset of our peers
		transferLen := int(math.Sqrt(float64(len(peers))))
		if transferLen < minBroadcastPeers {
			transferLen = minBroadcastPeers
		}
		if transferLen > len(peers) {
			transferLen = len(peers)
		}
		transfer := peers[:transferLen]
		for _, peer := range transfer {
			peer.AsyncSendEvents(inter.Events{event})
		}
		log.Trace("Propagated event", "hash", id, "recipients", len(transfer))
		return transferLen
	}
	// Announce it
	for _, peer := range peers {
		peer.AsyncSendNewEventHashes(hash.Events{event.Hash()})
	}
	log.Trace("Announced event", "hash", id, "recipients", len(peers))
	return len(peers)
}

// BroadcastTxs will propagate a batch of transactions to all peers which are not known to
// already have the given transaction.
func (pm *ProtocolManager) BroadcastTxs(txs types.Transactions) {
	if len(txs) > softLimitItems {
		txs = txs[:softLimitItems]
	}

	var txset = make(map[*peer]types.Transactions)

	// Broadcast transactions to a batch of peers not knowing about it
	for _, tx := range txs {
		peers := pm.peers.PeersWithoutTx(tx.Hash())
		for _, peer := range peers {
			txset[peer] = append(txset[peer], tx)
		}
		log.Trace("Broadcast transaction", "hash", tx.Hash(), "recipients", len(peers))
	}
	// FIXME include this again: peers = peers[:int(math.Sqrt(float64(len(peers))))]
	for peer, txs := range txset {
		peer.AsyncSendTransactions(txs)
	}
}

// Mined broadcast loop
func (pm *ProtocolManager) emittedBroadcastLoop() {
	// automatically stops if unsubscribe
	for obj := range pm.emittedEventsSub.Chan() {
		if ev, ok := obj.Data.(*inter.Event); ok {
			if pm.config.Gossip.ForcedBroadcast {
				pm.BroadcastEvent(ev, true) // No one knows the event, so be aggressive
			}
			pm.BroadcastEvent(ev, false) // Only then announce to the rest
		}
	}
}

// Progress broadcast loop
func (pm *ProtocolManager) progressBroadcastLoop() {
	// automatically stops if unsubscribe
	prevProgress := pm.myProgress()
	for obj := range pm.newPacksSub.Chan() {
		if _, ok := obj.Data.(idx.Pack); ok {
			// broadcast my new progress, but not recent one,
			// so others could receive all the events before this node announces the pack
			for _, peer := range pm.peers.List() {
				err := peer.SendProgress(prevProgress)
				if err != nil {
					log.Error("Failed to send progress status", "peer", peer.id)
				}
			}
			prevProgress = pm.myProgress()
		}
	}
}

func (pm *ProtocolManager) onNewEpochLoop() {
	// automatically stops if unsubscribe
	for obj := range pm.newPacksSub.Chan() {
		if _, ok := obj.Data.(idx.SuperFrame); ok {
			myEpoch := pm.engine.CurrentSuperFrameN()
			peerEpoch := func(peer string) idx.SuperFrame {
				return pm.peers.Peer(peer).progress.Epoch
			}
			pm.downloader.OnNewEpoch(myEpoch, peerEpoch)
		}
	}
}

func (pm *ProtocolManager) txBroadcastLoop() {
	for {
		select {
		case notify := <-pm.txsCh:
			pm.BroadcastTxs(notify.Txs)

		// Err() channel will be closed when unsubscribing.
		case <-pm.txsSub.Err():
			return
		}
	}
}

// NodeInfo represents a short summary of the sub-protocol metadata
// known about the host peer.
type NodeInfo struct {
	Network     uint64    `json:"network"` // network ID
	Genesis     hash.Hash `json:"genesis"` // SHA3 hash of the host's genesis object
	Epoch       idx.SuperFrame
	NumOfEvents idx.Event
	//Config  *params.ChainConfig `json:"config"`  // Chain configuration for the fork rules
}

// NodeInfo retrieves some protocol metadata about the running host node.
func (pm *ProtocolManager) NodeInfo() *NodeInfo {
	return &NodeInfo{
		Network: pm.networkID,
		Genesis: pm.engine.GetGenesisHash(),
		Epoch:   pm.engine.CurrentSuperFrameN(),
	}
}<|MERGE_RESOLUTION|>--- conflicted
+++ resolved
@@ -3,7 +3,6 @@
 import (
 	"fmt"
 	"math"
-	"strings"
 	"sync"
 	"sync/atomic"
 	"time"
@@ -23,6 +22,7 @@
 	"github.com/Fantom-foundation/go-lachesis/src/inter"
 	"github.com/Fantom-foundation/go-lachesis/src/inter/idx"
 	"github.com/Fantom-foundation/go-lachesis/src/lachesis"
+	"github.com/Fantom-foundation/go-lachesis/src/poset"
 )
 
 const (
@@ -94,10 +94,8 @@
 
 // NewProtocolManager returns a new Fantom sub protocol manager. The Fantom sub protocol manages peers capable
 // with the Fantom network.
-<<<<<<< HEAD
 func NewProtocolManager(
 	config *lachesis.Net,
-	mode downloader.SyncMode,
 	networkID uint64,
 	mux *event.TypeMux,
 	txpool txPool,
@@ -108,9 +106,6 @@
 	*ProtocolManager,
 	error,
 ) {
-=======
-func NewProtocolManager(config *lachesis.Net, networkID uint64, mux *event.TypeMux, txpool txPool, engineMu *sync.RWMutex, s *Store, engine Consensus) (*ProtocolManager, error) {
->>>>>>> c0fc9a50
 	// Create the protocol manager with the base fields
 	pm := &ProtocolManager{
 		config:      config,
@@ -134,16 +129,14 @@
 }
 
 func (pm *ProtocolManager) makeFetcher() *fetcher.Fetcher {
-	// build EventBuffer
 	pushInBuffer, isEventBuffered := ordering.EventBuffer(ordering.Callback{
+
 		Process: func(e *inter.Event) error {
 			log.Info("New event", "hash", e.Hash())
-
 			err := pm.engine.ProcessEvent(e)
 			if err != nil {
 				return err
 			}
-
 			// If the event is indeed in our own graph, announce it
 			if atomic.LoadUint32(&pm.synced) != 0 { // announce only fresh events
 				pm.BroadcastEvent(e, false)
@@ -152,40 +145,27 @@
 		},
 
 		Drop: func(e *inter.Event, peer string, err error) {
-<<<<<<< HEAD
-			log.Warn("Event rejected", "err", err)
-			pm.store.DeleteEvent(e.Epoch, e.Hash())
+			log.Warn("Protocol: event rejected", "hash", e.Hash().String(), "creator", e.Creator.String(), "err", err)
+			if err == poset.ErrOutdatedEvent ||
+				err == ordering.ErrAlreadyConnectedEvent {
+				return
+			}
 			pm.removePeer(peer)
-=======
-			if !strings.Contains(err.Error(), "#fine") {
-				log.Warn("Protocol: event rejected", "hash", e.Hash().String(), "creator", e.Creator.String(), "err", err)
-				pm.removePeer(peer)
-			}
->>>>>>> c0fc9a50
 		},
 
 		Exists: func(id hash.Event) *inter.Event {
 			return pm.store.GetEvent(id)
 		},
 	})
-<<<<<<< HEAD
-
-=======
+
 	pm.isEventBuffered = isEventBuffered
->>>>>>> c0fc9a50
+
 	pushEvent := func(e *inter.Event, peer string) {
 		pm.engineMu.Lock()
 		defer pm.engineMu.Unlock()
 
 		pushInBuffer(e, peer)
 	}
-<<<<<<< HEAD
-
-	isEventDownloaded := func(id hash.Event) bool {
-		pm.engineMu.RLock()
-		defer pm.engineMu.RUnlock()
-=======
->>>>>>> c0fc9a50
 
 	return fetcher.New(pushEvent, pm.onlyInterestedEvents, pm.removePeer)
 }
