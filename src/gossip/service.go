--- conflicted
+++ resolved
@@ -49,16 +49,7 @@
 	logger.Instance
 }
 
-<<<<<<< HEAD
 func NewService(config Config, mux *event.TypeMux, store *Store, engine Consensus) (*Service, error) {
-	engine = &StoreAwareEngine{
-		engine: engine,
-		store:  store,
-	}
-
-=======
-func NewService(config *lachesis.Net, mux *event.TypeMux, store *Store, engine Consensus) (*Service, error) {
->>>>>>> bd585c4a
 	svc := &Service{
 		config: config,
 
@@ -88,11 +79,7 @@
 	svc.serverPool = newServerPool(store.table.Peers, svc.done, &svc.wg, trustedNodes)
 
 	var err error
-<<<<<<< HEAD
-	svc.pm, err = NewProtocolManager(&config, downloader.FullSync, svc.mux, &dummyTxPool{}, svc.engineMu, store, engine)
-=======
-	svc.pm, err = NewProtocolManager(config, config.Genesis.NetworkId, svc.mux, &dummyTxPool{}, svc.engineMu, store, engine)
->>>>>>> bd585c4a
+	svc.pm, err = NewProtocolManager(&config, svc.mux, &dummyTxPool{}, svc.engineMu, store, engine)
 
 	return svc, err
 }
@@ -138,37 +125,19 @@
 }
 
 func (s *Service) makeEmitter() *Emitter {
-<<<<<<< HEAD
-	return NewEmitter(
-		&s.config.Net.Dag,
-		&s.config.Emitter,
-		s.me,
-		s.privateKey,
-		s.engineMu,
-		s.store,
-		s.engine,
-		func(emitted *inter.Event) {
-			// svc.engineMu is locked here
-
-			err := s.engine.ProcessEvent(emitted)
-			if err != nil {
-				s.Fatalf("Self-event connection failed: %s", err.Error())
-			}
-=======
-	return NewEmitter(s.config, s.me, s.privateKey, s.engineMu, s.store, s.engine, func(emitted *inter.Event) {
+	return NewEmitter(&s.config, s.me, s.privateKey, s.engineMu, s.store, s.engine, func(emitted *inter.Event) {
 		// s.engineMu is locked here
 
 		err := s.engine.ProcessEvent(emitted)
 		if err != nil {
 			s.Fatalf("Self-event connection failed: %s", err.Error())
 		}
->>>>>>> bd585c4a
 
-			err = s.pm.mux.Post(emitted) // PM listens and will broadcast it
-			if err != nil {
-				s.Fatalf("Failed to post self-event: %s", err.Error())
-			}
-		},
+		err = s.pm.mux.Post(emitted) // PM listens and will broadcast it
+		if err != nil {
+			s.Fatalf("Failed to post self-event: %s", err.Error())
+		}
+	},
 	)
 }
 
