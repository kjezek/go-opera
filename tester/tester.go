package tester

import (
	"fmt"
	"github.com/andrecronje/lachesis/src/peers"
	"github.com/andrecronje/lachesis/src/proxy/lachesis"
	"math/rand"
<<<<<<< HEAD
	"os"
	"strings"
	"sync"
=======
	_ "os"
	"strings"
	"strconv"
	_ "sync"
>>>>>>> 06bbb032
	"time"
)

func PingNodesN(participants []*peers.Peer, p peers.PubKeyPeers, n uint64, serviceAddress string) {
<<<<<<< HEAD
	wg := new(sync.WaitGroup)
=======
	// wg := new(sync.WaitGroup)
>>>>>>> 06bbb032
	fmt.Println("PingNodesN::participants: ", participants)
	fmt.Println("PingNodesN::p: ", p)
	// for i := uint64(0); i < n; i++ {
	
	// delay := 1 * time.Millisecond
	iteration := 0

	for {
		iteration++
		// wg.Add(1)
		participant := participants[rand.Intn(len(participants))]
		node := p[participant.PubKeyHex]

<<<<<<< HEAD
		ipAddr, err := transact(*participant, node.ID, serviceAddress)
		if err != nil {
			fmt.Fprintf(os.Stderr, "Fatal error: %s\n", err.Error())
			fmt.Printf("Fatal error:\t\t\t%s\n", err.Error())
			if ipAddr != "" {
				fmt.Printf("Failed to ping:\t\t\t%s (id=%d)\n", ipAddr, node)
			} else {
				fmt.Printf("Failed to ping:\t\t\tid=%d\n", node)
			}
			fmt.Printf("Failed to send transaction:\t%d\n\n", i)
		} else {
			fmt.Printf("Pinged:\t\t\t%s (id=%d)\n", ipAddr, node)
			fmt.Printf("Last transaction sent:\t%d\n\n", i)
		}

		time.Sleep(1000 * time.Millisecond)
=======
		// fmt.Println("transacting", iteration)
		err := transact(*participant, node.ID, serviceAddress)
		// fmt.Println("transact done", iteration)
		// Simple exponential backoff
		// if err == nil {
		// 	if delay > 1 * time.Millisecond {
		// 		delay = time.Duration(float64(delay) * 0.9)
		// 	}
		// } else {
		// 	delay = time.Duration(float64(delay) * 1.3)
		// }
		
		
		if err != nil {
			// fmt.Fprintf(os.Stderr, "Error injecting events: %s\n", err.Error())
			fmt.Printf("error:\t\t\t%s\n", err.Error())
			fmt.Printf("Failed to ping:\t\t\t%s (id=%d)\n", participant.NetAddr, node)
			fmt.Printf("Failed to send transaction:\t%d\n\n", iteration)
		} else {
			// fmt.Printf("Pinged:\t\t\t%s (id=%d)\n", participant.NetAddr, node)
			// fmt.Printf("Last transaction sent:\t%d\n\n", iteration)
		}

		// if iteration % 1000 == 0 {
		// 	fmt.Println("delay", delay)
		// }
		// time.Sleep(delay)
>>>>>>> 06bbb032
	}

	fmt.Println("Pinging stopped")

<<<<<<< HEAD
	wg.Wait()
}

func transact(target peers.Peer, nodeId int, proxyAddress string) (string, error) {
	addr := fmt.Sprintf("%s:%d", strings.Split(target.NetAddr, ":")[0], 9000)
	proxy := lachesis.NewSocketLachesisProxyClient(addr, 10 * time.Second)

	_, err := proxy.SubmitTx([]byte("oh hai"))
	// fmt.Println("Submitted tx, ack=", ack)  # `ack` is now `_`

	return "hi", err
=======
	// wg.Wait()
}

func transact(target peers.Peer, nodeId int, proxyAddress string) (error) {
	parts := strings.Split(target.NetAddr, ":")
	port, _ := strconv.Atoi(parts[1])
	addr := fmt.Sprintf("%s:%d", parts[0], port - 3000)
	// addr := "127.0.0.1:9000"
	proxy := lachesis.NewSocketLachesisProxyClient(addr, 10 * time.Second)

	// Ethereum txns are ~108 bytes. Bitcoin txns are ~250 bytes. We'll assume
	// our txns are ~120 bytes in size
	var msg [120]byte;

	for i := 0; i < 100; i++ {
		// Send 10 txns to the server.
		_, err := proxy.SubmitTx(msg[:])
		if err != nil {
			return err
		}
	}
	// fmt.Println("Submitted tx, ack=", ack)  # `ack` is now `_`

	proxy.Close()
	return nil
>>>>>>> 06bbb032
}<|MERGE_RESOLUTION|>--- conflicted
+++ resolved
@@ -5,25 +5,15 @@
 	"github.com/andrecronje/lachesis/src/peers"
 	"github.com/andrecronje/lachesis/src/proxy/lachesis"
 	"math/rand"
-<<<<<<< HEAD
-	"os"
-	"strings"
-	"sync"
-=======
 	_ "os"
 	"strings"
 	"strconv"
 	_ "sync"
->>>>>>> 06bbb032
 	"time"
 )
 
 func PingNodesN(participants []*peers.Peer, p peers.PubKeyPeers, n uint64, serviceAddress string) {
-<<<<<<< HEAD
-	wg := new(sync.WaitGroup)
-=======
 	// wg := new(sync.WaitGroup)
->>>>>>> 06bbb032
 	fmt.Println("PingNodesN::participants: ", participants)
 	fmt.Println("PingNodesN::p: ", p)
 	// for i := uint64(0); i < n; i++ {
@@ -37,24 +27,6 @@
 		participant := participants[rand.Intn(len(participants))]
 		node := p[participant.PubKeyHex]
 
-<<<<<<< HEAD
-		ipAddr, err := transact(*participant, node.ID, serviceAddress)
-		if err != nil {
-			fmt.Fprintf(os.Stderr, "Fatal error: %s\n", err.Error())
-			fmt.Printf("Fatal error:\t\t\t%s\n", err.Error())
-			if ipAddr != "" {
-				fmt.Printf("Failed to ping:\t\t\t%s (id=%d)\n", ipAddr, node)
-			} else {
-				fmt.Printf("Failed to ping:\t\t\tid=%d\n", node)
-			}
-			fmt.Printf("Failed to send transaction:\t%d\n\n", i)
-		} else {
-			fmt.Printf("Pinged:\t\t\t%s (id=%d)\n", ipAddr, node)
-			fmt.Printf("Last transaction sent:\t%d\n\n", i)
-		}
-
-		time.Sleep(1000 * time.Millisecond)
-=======
 		// fmt.Println("transacting", iteration)
 		err := transact(*participant, node.ID, serviceAddress)
 		// fmt.Println("transact done", iteration)
@@ -82,24 +54,10 @@
 		// 	fmt.Println("delay", delay)
 		// }
 		// time.Sleep(delay)
->>>>>>> 06bbb032
 	}
 
 	fmt.Println("Pinging stopped")
 
-<<<<<<< HEAD
-	wg.Wait()
-}
-
-func transact(target peers.Peer, nodeId int, proxyAddress string) (string, error) {
-	addr := fmt.Sprintf("%s:%d", strings.Split(target.NetAddr, ":")[0], 9000)
-	proxy := lachesis.NewSocketLachesisProxyClient(addr, 10 * time.Second)
-
-	_, err := proxy.SubmitTx([]byte("oh hai"))
-	// fmt.Println("Submitted tx, ack=", ack)  # `ack` is now `_`
-
-	return "hi", err
-=======
 	// wg.Wait()
 }
 
@@ -125,5 +83,4 @@
 
 	proxy.Close()
 	return nil
->>>>>>> 06bbb032
 }